# ChatExcel MCP Server - 增强版

[![Python Version](https://img.shields.io/badge/python-3.11+-blue.svg)](https://python.org)
[![MCP Protocol](https://img.shields.io/badge/MCP-2024--11--05-green.svg)](https://modelcontextprotocol.io)
[![License](https://img.shields.io/badge/license-MIT-blue.svg)](LICENSE)
<<<<<<< HEAD
[![NumPy](https://img.shields.io/badge/NumPy-2.2.1-orange.svg)](https://numpy.org)
[![Pandas](https://img.shields.io/badge/Pandas-2.2.3-blue.svg)](https://pandas.pydata.org)
[![Plotly](https://img.shields.io/badge/Plotly-5.24.1-red.svg)](https://plotly.com)
[![FastMCP](https://img.shields.io/badge/FastMCP-0.3.0-green.svg)](https://github.com/jlowin/fastmcp)
[![安全增强](https://img.shields.io/badge/安全增强-已启用-red.svg)](#)
[![功能验证](https://img.shields.io/badge/功能验证-通过-brightgreen.svg)](#)

## 📋 项目概述

chatExcel 是一个基于 Model Context Protocol (MCP) 的企业级 Excel 数据处理服务器，集成了 Python pandas 和 Go excelize 库，提供强大的 Excel 文件读取、处理、分析和图表生成功能。增强版新增了安全机制、服务管理、健康监控和依赖管理等企业级特性。

### 🚀 核心特性

#### 🏗️ 双引擎架构
- **Python pandas 引擎**: 强大的数据分析和处理能力
- **Go excelize 引擎**: 高性能 Excel 文件操作
- **智能路由**: 根据任务类型自动选择最优引擎

#### 🧠 智能处理能力
- **智能编码检测**: 自动检测和处理各种文件编码问题
- **多级表头识别**: 智能识别复杂的 Excel 表头结构
- **参数智能推荐**: 基于文件结构自动推荐最佳读取参数
- **缓存优化**: 智能缓存机制提升重复操作性能

#### ✅ 数据验证与质量保证
- **综合数据验证**: 全面的数据完整性和质量检查
- **批量处理**: 支持多文件批量验证和处理
- **错误诊断**: 详细的错误分析和修复建议

#### 📊 可视化与图表
- **交互式图表**: 基于 Chart.js 的动态图表生成
- **多种图表类型**: 支持柱状图、饼图、折线图等
- **Go 图表引擎**: 高性能图表生成和嵌入

#### 🔒 安全增强功能 (新增)
- **安全代码执行**: 沙箱环境中执行用户代码，防止恶意操作
- **权限控制**: 细粒度的操作权限管理
- **输入验证**: 严格的输入参数验证和过滤
- **审计日志**: 完整的操作审计和日志记录

#### 🏥 健康监控系统 (新增)
- **服务健康检查**: 实时监控服务状态和性能
- **自动恢复**: 服务异常时自动重启和恢复
- **性能监控**: CPU、内存、磁盘使用率监控
- **告警机制**: 异常情况自动告警和通知

#### 📦 依赖管理系统 (新增)
- **智能依赖分析**: 自动检测和分析项目依赖
- **版本冲突检测**: 识别和解决依赖版本冲突
- **安全扫描**: 检测依赖包中的安全漏洞
- **自动更新**: 智能更新依赖包到安全版本

#### ⚙️ 配置管理系统 (新增)
- **统一配置**: 集中管理所有服务配置
- **环境隔离**: 支持开发、测试、生产环境配置
- **动态配置**: 运行时动态更新配置
- **配置验证**: 自动验证配置文件的正确性

### 🛠️ MCP 工具列表 (20个)

#### 基础元数据工具
| 工具名称 | 功能描述 | 支持格式 |
|---------|---------|----------|
| `read_metadata` | CSV文件元数据读取和智能分析 | CSV |
| `read_excel_metadata` | Excel文件元数据读取和智能编码检测 | Excel |
| `excel_info_enhanced` | 增强版Excel文件信息获取（Go服务） | Excel |

#### 数据处理工具
| 工具名称 | 功能描述 | 支持格式 |
|---------|---------|----------|
| `run_code` | CSV代码执行引擎（安全沙箱环境） | CSV |
| `run_excel_code` | Excel代码执行引擎（支持复杂格式参数） | Excel |
| `excel_read_enhanced` | 增强版Excel读取（集成Go服务） | Excel |
| `excel_write_enhanced` | 增强版Excel写入（集成Go服务） | Excel |

#### 数据验证工具
| 工具名称 | 功能描述 | 支持格式 |
|---------|---------|----------|
| `verify_data_integrity` | 数据完整性验证和比对核准 | Excel, CSV |
| `validate_data_quality` | 数据质量验证和改进建议 | Excel, CSV |
| `comprehensive_data_verification_tool` | 综合数据验证和核准 | Excel, CSV |
| `batch_data_verification_tool` | 批量数据验证工具 | Excel, CSV |

#### 智能分析工具
| 工具名称 | 功能描述 | 支持格式 |
|---------|---------|----------|
| `suggest_excel_read_parameters_tool` | Excel读取参数智能推荐 | Excel |
| `detect_excel_file_structure_tool` | Excel文件结构检测 | Excel |
| `create_excel_read_template_tool` | Excel读取代码模板生成 | Excel |

#### 图表和可视化工具
| 工具名称 | 功能描述 | 支持格式 |
|---------|---------|----------|
| `excel_chart_enhanced` | 增强版Excel图表创建（Go服务） | Excel |
| `bar_chart_to_html` | 交互式柱状图生成（Chart.js） | 数据数组 |
| `pie_chart_to_html` | 交互式饼图生成（Chart.js） | 数据数组 |
| `line_chart_to_html` | 交互式折线图生成（Chart.js） | 数据数组 |

#### 性能和监控工具
| 工具名称 | 功能描述 | 支持格式 |
|---------|---------|----------|
| `excel_performance_comparison` | Excel性能对比工具 | Excel |
| `your_new_tool_name` | 请填写工具描述 | 请填写支持格式 |

## 🏗️ 架构设计

### 系统架构
```
┌─────────────────┐    ┌─────────────────┐
│   MCP Client    │    │   Go Service    │
│   (Claude等)    │    │   (excelize)    │
└─────────┬───────┘    └─────────┬───────┘
          │                      │
          │ MCP Protocol         │ HTTP API
          │                      │
┌─────────▼──────────────────────▼───────┐
│         Python MCP Server              │
│  ┌─────────────┐  ┌─────────────────┐  │
│  │   pandas    │  │  Excel Go Client │  │
│  │   Engine    │  │     Wrapper     │  │
│  └─────────────┘  └─────────────────┘  │
│  ┌─────────────────────────────────────┐ │
│  │        Cache & Validation           │ │
│  └─────────────────────────────────────┘ │
└─────────────────────────────────────────┘
```

### 项目结构

```
chatExcel-mcp/
├── server.py                    # 原始服务器文件
├── enhanced_server.py           # 增强版服务器 (推荐使用)
├── excel-service/               # Go 服务目录
│   ├── main.go                 # Go 服务主文件
│   ├── go.mod                  # Go 模块定义
│   └── go.sum                  # Go 依赖锁定
├── security/                    # 安全模块 (新增)
│   ├── __init__.py
│   ├── secure_executor.py      # 安全代码执行器
│   ├── input_validator.py      # 输入验证器
│   └── audit_logger.py         # 审计日志
├── service_management/          # 服务管理模块 (新增)
│   ├── __init__.py
│   ├── health_manager.py       # 健康监控管理器
│   ├── dependency_manager.py   # 依赖管理器
│   └── config_manager.py       # 配置管理器
├── config/                      # 配置文件目录 (新增)
│   ├── system.json             # 系统配置
│   ├── security.json           # 安全配置
│   └── health.json             # 健康检查配置
├── test/                        # 测试文件目录
│   ├── debug_*.py              # 调试脚本
│   └── test_*.py               # 测试脚本
├── tests/                       # 单元测试目录
│   ├── test_enhanced_features.py # 增强功能测试
│   └── test_*.py               # 其他测试文件
├── static/                      # 静态文件
│   ├── chart.html              # 图表模板
│   └── chart.js                # 图表脚本
├── temp/                        # 临时文件目录
├── logs/                        # 日志文件目录
├── record/                      # 记录文件目录
│   └── record.md               # 开发记录
├── requirements.txt             # Python 依赖
├── pyproject.toml              # 项目配置
├── ENHANCED_USAGE_GUIDE.md     # 增强版使用指南
└── README.md                   # 项目文档
```

### 核心组件

1. **MCP Server Core** (`server.py` / `enhanced_server.py`)
   - 工具注册和路由
   - 请求处理和响应格式化
   - 错误处理和日志记录
   - 安全增强功能 (增强版)

2. **Excel Processing Engines**
   - **pandas Engine**: 复杂数据分析和处理
   - **Go excelize Engine**: 高性能文件操作
   - **智能路由**: 自动选择最优处理引擎

3. **Data Verification System**
   - `comprehensive_data_verification.py`: 综合验证引擎
   - `data_verification.py`: 基础验证工具
   - 批量处理和报告生成

4. **Cache Management**
   - `cache_manager.py`: 智能缓存管理
   - `cache_config.json`: 缓存配置
   - 自动清理和优化

5. **Security Module** (新增)
   - 安全代码执行沙箱
   - 输入验证和过滤
   - 审计日志记录

6. **Service Management** (新增)
   - 健康监控系统
   - 依赖管理器
   - 配置管理器

## 🚀 快速开始

### 环境要求

- Python 3.11+
- Go 1.21+ (用于 Excel 服务)
- 操作系统: macOS, Linux, Windows
- 内存: 建议 4GB+
- 磁盘空间: 建议 2GB+

### 安装步骤

#### 方式一: 自动部署 (推荐)

**一键启动脚本（推荐）**

```bash
# 克隆项目
git clone <repository-url>
cd chatExcel-mcp

# 快速启动增强版服务器
./start.sh

# 或者指定服务器类型
./start.sh --type enhanced    # 增强版（默认）
./start.sh --type standard    # 标准版

# 首次使用，运行部署脚本
./start.sh --deploy

# 查看服务状态
./start.sh --status

# 停止所有服务
./start.sh --stop

# 查看帮助
./start.sh --help
```

**Python脚本启动**

```bash
# 运行自动部署脚本
python scripts/deploy.py

# 启动增强版服务器
python scripts/start_server.py --type enhanced

# 启动标准版服务器
python scripts/start_server.py --type standard
```

自动部署脚本将:
- 检查系统环境
- 安装 Python 依赖
- 构建 Go 服务
- 配置安全设置
- 启动所有服务
- 运行健康检查

**直接启动**

```bash
# 启动增强版服务器
python enhanced_server.py

# 启动标准版服务器
python server.py
```

#### 方式二: 手动安装

1. **克隆项目**
```bash
git clone <repository-url>
cd chatExcel-mcp
```

2. **安装 Python 依赖**
```bash
# 创建虚拟环境 (推荐)
python -m venv venv
source venv/bin/activate  # Linux/macOS
# 或 venv\Scripts\activate  # Windows

# 安装依赖
pip install -r requirements.txt
```

3. **构建 Go 服务**
```bash
cd excel-service
go mod tidy
go build -o excel_service main.go
cd ..
```

4. **配置系统**
```bash
# 复制配置模板
cp config/system.json.template config/system.json
cp config/security.json.template config/security.json

# 编辑配置文件 (可选)
vim config/system.json
```

5. **启动服务**

**增强版服务器 (推荐)**
```bash
python enhanced_server.py
```

**原始服务器**
```bash
python server.py
```

6. **验证部署**
```bash
# 检查服务状态
curl http://localhost:8080/health
curl http://localhost:8081/health

# 运行测试套件
python -m pytest tests/
```

### 配置文件

#### MCP 配置文件

项目提供了多个预配置的 MCP 配置文件：

- `mcp_config_absolute.json`: 绝对路径配置（推荐生产环境）
- `mcp_config_relative.json`: 相对路径配置（开发环境）
- `mcp_config_flexible.json`: 灵活配置
- `mcp_config_optimized.json`: 性能优化配置

#### 系统配置 (`config/system.json`)

```json
{
  "services": {
    "main_service": {
      "host": "localhost",
      "port": 8000,
      "debug": false,
      "dependencies": ["excel_service"],
      "environment": "production"
    },
    "excel_service": {
      "host": "localhost",
      "port": 8080,
      "timeout": 30,
      "max_retries": 3
    }
  },
  "cache": {
    "enabled": true,
    "max_size": 100,
    "ttl": 3600
  },
  "logging": {
    "level": "INFO",
    "file": "logs/chatexcel.log",
    "max_size": "10MB",
    "backup_count": 5
  }
}
```

#### 安全配置 (`config/security.json`)

```json
{
  "code_execution": {
    "enabled": true,
    "timeout": 30,
    "memory_limit": "256MB",
    "allowed_modules": ["pandas", "numpy", "matplotlib"],
    "blocked_functions": ["exec", "eval", "__import__"]
  },
  "api_security": {
    "rate_limiting": {
      "enabled": true,
      "requests_per_minute": 60
    },
    "authentication": {
      "enabled": false,
      "method": "token"
    }
  },
  "audit": {
    "enabled": true,
    "log_file": "logs/audit.log",
    "log_level": "INFO"
  }
}
```

#### 健康检查配置 (`config/health.json`)

```json
{
  "health_checks": {
    "interval": 30,
    "timeout": 10,
    "retries": 3
  },
  "monitoring": {
    "cpu_threshold": 80,
    "memory_threshold": 85,
    "disk_threshold": 90
  },
  "recovery": {
    "auto_restart": true,
    "max_restarts": 3,
    "restart_delay": 5
  }
}
```

## 📊 使用示例

### 基础 Excel 读取
```python
# 使用 MCP 工具读取 Excel 文件
result = await mcp_client.call_tool(
    "read_excel_metadata",
    {"file_path": "/path/to/your/file.xlsx"}
)
```

### 数据处理代码执行
```python
# 执行数据处理代码
result = await mcp_client.call_tool(
    "run_excel_code",
    {
        "file_path": "/path/to/your/file.xlsx",
        "code": "df.groupby('category').sum()",
        "sheet_name": "Sheet1"
    }
)
```

### 图表生成
```python
# 创建交互式图表
result = await mcp_client.call_tool(
    "excel_chart_enhanced",
    {
        "file_path": "/path/to/your/file.xlsx",
        "chart_type": "col",
        "data_range": "A1:D10",
        "title": "销售数据分析"
    }
)
```

### 批量数据验证
```python
# 批量验证多个文件
result = await mcp_client.call_tool(
    "batch_data_verification_tool",
    {
        "file_paths": [
            "/path/to/file1.xlsx",
            "/path/to/file2.xlsx"
        ],
        "verification_level": "comprehensive"
    }
)
```

### 增强版功能示例

#### 安全代码执行
```python
# 安全执行数据处理代码
result = await mcp_client.call_tool(
    "execute_safe_code",
    {
        "code": "df.groupby('category').sum()",
        "context": {"df": "your_dataframe_reference"}
    }
)
```

#### 健康监控
```python
# 检查服务健康状态
result = await mcp_client.call_tool(
    "check_service_health",
    {}
)

# 获取系统性能指标
result = await mcp_client.call_tool(
    "get_system_metrics",
    {
        "metrics": ["cpu", "memory", "disk"]
    }
)
```

#### 依赖管理
```python
# 分析项目依赖
result = await mcp_client.call_tool(
    "analyze_dependencies",
    {
        "check_security": true,
        "check_updates": true
    }
)

# 更新依赖包
result = await mcp_client.call_tool(
    "update_dependencies",
    {
        "packages": ["pandas", "numpy"],
        "auto_approve": false
    }
)
```

## 🔧 高级配置

### 性能优化

1. **缓存配置**
   - 调整缓存大小和 TTL
   - 启用智能缓存策略
   - 配置分布式缓存 (Redis)

2. **并发处理**
   - 配置工作线程数
   - 调整请求队列大小
   - 启用异步处理

3. **内存管理**
   - 设置内存限制
   - 启用垃圾回收优化
   - 配置内存监控阈值

### 安全配置

1. **访问控制**
   - 配置 IP 白名单
   - 设置 API 密钥验证
   - 启用 OAuth2 认证

2. **数据保护**
   - 启用数据加密
   - 配置敏感数据脱敏
   - 设置数据访问审计

3. **代码执行安全**
   - 配置沙箱环境
   - 设置执行超时
   - 限制可用模块和函数

### 监控和告警

1. **健康监控**
   - 配置健康检查间隔
   - 设置性能阈值
   - 启用自动恢复

2. **告警配置**
   - 配置邮件告警
   - 设置 Webhook 通知
   - 集成监控系统 (Prometheus)

### 缓存配置

编辑 `cache_config.json` 来自定义缓存行为：

```json
{
  "cache_settings": {
    "max_cache_size_mb": 10,
    "cache_expiry_days": 7,
    "auto_cleanup_interval": 10
  },
  "monitoring": {
    "enable_size_monitoring": true,
    "size_warning_threshold_mb": 8
  }
}
```

### Go 服务配置

Go 服务默认运行在 `localhost:8080`，可以通过环境变量配置：

```bash
export EXCEL_SERVICE_HOST=localhost
export EXCEL_SERVICE_PORT=8080
```

## 🧪 测试

### 运行测试套件

```bash
# 运行所有测试
python -m pytest test/

# 运行特定测试
python test/comprehensive_mcp_test.py

# 运行性能测试
python test/demo_excel_features.py
```

### 测试文件说明

- `test/comprehensive_mcp_test.py`: 完整功能测试
- `test/demo_excel_features.py`: 功能演示和性能测试
- `test/create_test_excel.py`: 测试数据生成
- `test/simple_test.py`: 基础功能测试

## 📈 性能优化

### 缓存策略

1. **编码检测缓存**: 避免重复检测文件编码
2. **元数据缓存**: 缓存文件结构信息
3. **自动清理**: 定期清理过期缓存

### 双引擎优势

| 操作类型 | pandas 引擎 | Go excelize 引擎 | 推荐场景 |
|---------|-------------|------------------|----------|
| 数据分析 | ✅ 优秀 | ❌ 不支持 | 复杂数据处理 |
| 文件读写 | ⚠️ 中等 | ✅ 优秀 | 大文件操作 |
| 图表生成 | ⚠️ 基础 | ✅ 优秀 | 专业图表 |
| 内存使用 | ⚠️ 较高 | ✅ 较低 | 资源受限环境 |

## 🛠️ 维护和监控

### 自动维护脚本

```bash
# 缓存维护
./scripts/cache_maintenance.sh

# 健康检查
python scripts/health_check.py

# 依赖更新
./scripts/update_dependencies.sh
```

### 日志和监控

- **应用日志**: 记录在 `logs/` 目录
- **缓存日志**: `cache_maintenance.log`
- **性能监控**: 内置性能对比工具

## 🤝 贡献指南

我们欢迎社区贡献！请遵循以下步骤：

1. Fork 项目
2. 创建功能分支 (`git checkout -b feature/AmazingFeature`)
3. 提交更改 (`git commit -m 'Add some AmazingFeature'`)
4. 推送到分支 (`git push origin feature/AmazingFeature`)
5. 开启 Pull Request

### 开发规范

- 遵循 PEP 8 代码风格
- 添加适当的测试用例
- 更新相关文档
- 确保所有测试通过
- 安全功能需要额外的安全审查
- 新增功能需要更新配置文件模板

### 测试要求

```bash
# 运行所有测试
python -m pytest tests/ -v

# 运行增强功能测试
python -m pytest tests/test_enhanced_features.py -v

# 运行安全测试
python -m pytest tests/test_security.py -v

# 检查代码覆盖率
python -m pytest --cov=. tests/
```

## 📄 许可证

本项目采用 MIT 许可证 - 查看 [LICENSE](LICENSE) 文件了解详情。

## 🙏 致谢

- [Model Context Protocol](https://modelcontextprotocol.io/) - MCP 协议支持
- [FastMCP](https://github.com/jlowin/fastmcp) - 快速 MCP 开发框架
- [pandas](https://pandas.pydata.org/) - 强大的数据分析库
- [excelize](https://github.com/qax-os/excelize) - Go Excel 库
- [Chart.js](https://www.chartjs.org/) - 图表可视化库
- [psutil](https://github.com/giampaolo/psutil) - 系统监控库

## 📚 相关文档

- **[快速开始指南](QUICK_START.md)** - 一分钟快速上手 🚀
- [增强版使用指南](ENHANCED_USAGE_GUIDE.md) - 详细的增强功能使用说明
- [开发记录](record/record.md) - 项目开发历程和问题解决记录
- [更新日志](CHANGELOG.md) - 版本更新历史

## 📞 支持

如果您遇到问题或有建议，请：

1. 查看 [增强版使用指南](ENHANCED_USAGE_GUIDE.md)
2. 查看 [FAQ](#常见问题)
3. 搜索现有 [Issues](../../issues)
4. 创建新的 Issue
5. 联系维护者

### 紧急安全问题

如果发现安全漏洞，请通过私有渠道联系维护者，不要公开披露。

## 🆘 故障排除

### 常见问题

1. **Go 服务连接失败**
   - 检查 Go 服务是否正常运行
   - 验证端口 8080 是否被占用
   - 检查防火墙设置
   - 检查服务依赖状态

2. **编码检测错误**
   - 清理编码缓存：`rm -rf .encoding_cache`
   - 检查文件权限
   - 验证文件格式
   - 检查编码问题

3. **内存使用过高**
   - 调整缓存大小配置
   - 使用 Go 引擎处理大文件
   - 启用自动清理
   - 启用内存监控

4. **安全模块问题**
   - 检查沙箱环境配置
   - 验证权限设置
   - 查看审计日志
   - 检查代码执行限制

5. **健康监控异常**
   - 检查监控配置
   - 验证阈值设置
   - 查看系统资源使用
   - 检查自动恢复机制

### 日志分析

查看不同类型的日志文件：

```bash
# 主服务日志
tail -f logs/chatexcel.log

# 安全审计日志
tail -f logs/audit.log

# 健康监控日志
tail -f logs/health.log

# 错误日志
tail -f logs/error.log

# 性能监控日志
tail -f logs/performance.log
```

### 调试模式

启用调试模式获取更详细的信息：

```bash
# 启用调试模式
export DEBUG=true
python enhanced_server.py

# 或修改配置文件
# config/system.json -> services.main_service.debug = true
```

### 获取帮助

- 查看 [Issues](../../issues) 页面
- 阅读 `record.md` 了解已知问题和解决方案
- 运行诊断工具：`python test/diagnose_mcp_setup.py`
=======
[![NumPy](https://img.shields.io/badge/NumPy-1.26.4-orange.svg)](https://numpy.org)
[![Pandas](https://img.shields.io/badge/Pandas-2.3.0-blue.svg)](https://pandas.pydata.org)
[![Plotly](https://img.shields.io/badge/Plotly-5.17.0-red.svg)](https://plotly.com)
[![功能验证](https://img.shields.io/badge/功能验证-通过-green.svg)](#功能验证)

## 📋 项目概述

chatExcel 是一个基于 Model Context Protocol (MCP) 的智能 Excel 处理与数据分析服务器，专为复杂 Excel 文件的智能解析、数据处理和可视化设计。提供 14 个专业 MCP 工具，支持智能读取、数据验证、代码执行和交互式图表生成。

**🎉 最新更新 (2025-06-10)**:  
- ✅ 增强多级列头检测系统  
- ✅ 优化参数推荐算法  
- ✅ 完善数据验证功能  
- ✅ 提升缓存性能  
- ✅ 增强安全特性  

## ✨ 核心特性

- **智能Excel处理**: 自动检测编码、多级表头识别、参数推荐  
- **安全代码执行**: 沙箱环境支持 pandas/numpy 代码  
- **交互式可视化**: 基于 Plotly 的柱状图、饼图、折线图  
- **数据质量验证**: 完整性检查、质量评估、批量处理  
- **缓存优化**: 智能编码检测缓存，提升性能  
- **复杂格式支持**: 处理多级标题、合并单元格、不规则格式  

## 🛠️ MCP工具列表 (14个)

| 工具名称 | 功能描述 | 支持格式 |
|----------|----------|----------|
| `read_metadata` | CSV 元数据读取与分析 | CSV |
| `read_excel_metadata` | Excel 元数据读取与编码检测 | Excel |
| `suggest_excel_read_parameters_tool` | 智能推荐 Excel 读取参数 | Excel |
| `detect_excel_file_structure_tool` | Excel 文件结构检测 | Excel |
| `create_excel_read_template_tool` | 生成 Excel 读取代码模板 | Excel |
| `run_excel_code` | Excel 代码执行引擎 | Excel |
| `run_code` | CSV 代码执行引擎 | CSV |
| `bar_chart_to_html` | 交互式柱状图生成 | 数据数组 |
| `pie_chart_to_html` | 交互式饼图生成 | 数据数组 |
| `line_chart_to_html` | 交互式折线图生成 | 数据数组 |
| `verify_data_integrity` | 数据完整性验证 | Excel, CSV |
| `validate_data_quality` | 数据质量验证与建议 | Excel, CSV |
| `comprehensive_data_verification_tool` | 综合数据验证 | Excel, CSV |
| `batch_data_verification_tool` | 批量数据验证 | Excel, CSV |

## 🚀 编码缓存优化

### 核心功能
- **智能缓存**: 缓存文件编码检测结果  
- **自动清理**: 定期清除过期缓存  
- **大小监控**: 实时监控缓存大小  
- **自动备份**: 定期备份缓存数据  
- **配置驱动**: JSON 配置灵活控制参数  

### 配置文件 (`cache_config.json`)

```json
{
  "cache_settings": {
    "max_cache_size_mb": 10,
    "cache_expiry_days": 7,
    "auto_cleanup_interval": 10,
    "enable_auto_backup": true
  },
  "monitoring": {
    "enable_size_monitoring": true,
    "size_warning_threshold_mb": 8,
    "enable_performance_logging": false,
    "log_level": "INFO"
  },
  "maintenance": {
    "auto_reduce_cache_percentage": 50,
    "enable_startup_cleanup": true,
    "enable_periodic_optimization": true,
    "optimization_frequency": "weekly"
  },
  "paths": {
    "cache_directory": ".encoding_cache",
    "backup_directory": ".encoding_cache",
    "log_file": "cache_maintenance.log"
  }
}
```

### 使用方法

#### 命令行工具
```bash
# 查看缓存统计
python cache_manager.py stats
# 清理过期缓存
python cache_manager.py cleanup
# 监控缓存大小
python cache_manager.py monitor
# 创建备份
python cache_manager.py backup
# 从备份恢复
python cache_manager.py restore
```

#### 程序集成
```python
from enhanced_excel_helper import EncodingCache
cache = EncodingCache(config_file="cache_config.json")
encoding = cache.get("/path/to/file.xlsx")
if not encoding:
    detected_encoding = detect_file_encoding("/path/to/file.xlsx")
    cache.set("/path/to/file.xlsx", detected_encoding)
```

## 📊 系统要求

- **Python**: 3.11+  
- **操作系统**: macOS, Linux, Windows  
- **内存**: 建议 4GB+  
- **存储**: 至少 500MB  

## 🛠️ 安装部署

### 快速安装
```bash
git clone <repository-url>
cd chatExcel-mcp
python3.11 -m venv venv
source venv/bin/activate
pip install -r requirements.txt
python scripts/health_check.py
python server.py
```

### 验证安装
```bash
python -c "import pandas as pd; print(f'Pandas {pd.__version__}')"
python -c "import numpy as np; print(f'NumPy {np.__version__}')"
python -c "import plotly; print(f'Plotly {plotly.__version__}')"
python test_complete_functionality.py
```

## 🔧 MCP配置

### 推荐配置 (`mcp_config_flexible.json`)
```json
{
  "mcpServers": {
    "chatExcel": {
      "command": "python3",
      "args": ["server.py"],
      "cwd": "/path/to/chatExcel-mcp",
      "env": {
        "PATH": "/path/to/venv/bin:/usr/local/bin:/usr/bin:/bin",
        "VIRTUAL_ENV": "/path/to/venv",
        "PYTHONPATH": "/path/to/chatExcel-mcp"
      }
    }
  }
}
```

### 测试配置
```bash
cd /path/to/chatExcel-mcp
source venv/bin/activate
python server.py
python -c "import mcp; print('MCP包正常')"
```

## 📚 API功能

### 数据元数据读取
- **`read_metadata`**: CSV 元数据读取  
- **`read_excel_metadata`**: Excel 元数据读取，支持复杂参数  

### 代码执行
- **`run_code`**: CSV 数据处理代码执行  
- **`run_excel_code`**: Excel 数据处理代码执行  

### 图表生成
- **`bar_chart_to_html`**: 交互式柱状图  
- **`pie_chart_to_html`**: 交互式饼图  
- **`line_chart_to_html`**: 交互式折线图  

### 数据质量验证
- **`validate_data_quality`**: 数据质量分析与建议  
- **`comprehensive_data_verification_tool`**: 综合数据验证  
- **`batch_data_verification_tool`**: 批量数据验证  

## 🧪 测试验证

```bash
python test_complete_functionality.py
python test_enhanced_excel.py
python demo_excel_features.py
pytest tests/
```

## 🛡️ 安全特性

- **代码沙箱**: 阻止危险操作  
- **资源限制**: 100MB 文件大小，30秒执行超时，1GB 内存限制  
- **输入验证**: 严格参数检查  

## 🔧 故障排除

### 常见问题
- **模块导入失败**: 激活虚拟环境，重新安装依赖  
- **文件编码问题**: 清理缓存或手动指定编码  
- **MCP服务器启动失败**: 检查路径、权限、Python版本  

### 诊断工具
```bash
python scripts/health_check.py
python -c "import sys, pandas, numpy, plotly; print(f'Python: {sys.version}, Pandas: {pandas.__version__}, NumPy: {numpy.__version__}, Plotly: {plotly.__version__}')"
```

## 📄 许可证

MIT 许可证，详见 [LICENSE](LICENSE)。

## 🤝 贡献指南

1. Fork 仓库  
2. 创建特性分支 (`git checkout -b feature/AmazingFeature`)  
3. 提交更改 (`git commit -m 'Add some AmazingFeature'`)  
4. 推送分支 (`git push origin feature/AmazingFeature`)  
5. 开启 Pull Request  
>>>>>>> 435ca46e

## 📚 更新日志

<<<<<<< HEAD
查看 `record.md` 文件了解详细的更新历史和问题解决记录。

---

**开发团队**: ChatExcel MCP 开发组  
**最后更新**: 2025年1月  
**版本**: 2.0.0
=======
- 项目主页: [GitHub Repository](https://github.com/your-username/chatExcel-mcp-server)  
- 问题反馈: [Issues](https://github.com/your-username/chatExcel-mcp-server/issues)  
- 文档: [Wiki](https://github.com/your-username/chatExcel-mcp-server/wiki)  

**chatExcel** - 智能高效的 Excel 数据处理！ 🚀
>>>>>>> 435ca46e
<|MERGE_RESOLUTION|>--- conflicted
+++ resolved
@@ -3,1059 +3,2354 @@
 [![Python Version](https://img.shields.io/badge/python-3.11+-blue.svg)](https://python.org)
 [![MCP Protocol](https://img.shields.io/badge/MCP-2024--11--05-green.svg)](https://modelcontextprotocol.io)
 [![License](https://img.shields.io/badge/license-MIT-blue.svg)](LICENSE)
-<<<<<<< HEAD
-[![NumPy](https://img.shields.io/badge/NumPy-2.2.1-orange.svg)](https://numpy.org)
-[![Pandas](https://img.shields.io/badge/Pandas-2.2.3-blue.svg)](https://pandas.pydata.org)
-[![Plotly](https://img.shields.io/badge/Plotly-5.24.1-red.svg)](https://plotly.com)
-[![FastMCP](https://img.shields.io/badge/FastMCP-0.3.0-green.svg)](https://github.com/jlowin/fastmcp)
-[![安全增强](https://img.shields.io/badge/安全增强-已启用-red.svg)](#)
+[![NumPy](https://img.shields.io/badge/NumPy-1.26.4-orange.svg)](https://numpy.org)
+[![Pandas](https://img.shields.io/badge/Pandas-2.3.0-blue.svg)](https://pandas.pydata.org)
+[![Plotly](https://img.shields.io/badge/Plotly-5.17.0-red.svg)](https://plotly.com)
 [![功能验证](https://img.shields.io/badge/功能验证-通过-brightgreen.svg)](#)
 
 ## 📋 项目概述
 
-chatExcel 是一个基于 Model Context Protocol (MCP) 的企业级 Excel 数据处理服务器，集成了 Python pandas 和 Go excelize 库，提供强大的 Excel 文件读取、处理、分析和图表生成功能。增强版新增了安全机制、服务管理、健康监控和依赖管理等企业级特性。
+chatExcel 是一个基于 Model Context Protocol (MCP) 的智能Excel处理服务器，专为复杂Excel文件的智能解析、数据处理和分析而设计。项目提供了14个专业的MCP工具，支持Excel文件的智能读取、数据验证、代码执行和可视化功能。
 
 ### 🚀 核心特性
 
-#### 🏗️ 双引擎架构
-- **Python pandas 引擎**: 强大的数据分析和处理能力
-- **Go excelize 引擎**: 高性能 Excel 文件操作
-- **智能路由**: 根据任务类型自动选择最优引擎
-
-#### 🧠 智能处理能力
-- **智能编码检测**: 自动检测和处理各种文件编码问题
-- **多级表头识别**: 智能识别复杂的 Excel 表头结构
-- **参数智能推荐**: 基于文件结构自动推荐最佳读取参数
-- **缓存优化**: 智能缓存机制提升重复操作性能
-
-#### ✅ 数据验证与质量保证
-- **综合数据验证**: 全面的数据完整性和质量检查
+- **智能Excel处理**: 自动检测文件编码、多级表头识别、参数智能推荐
+- **安全代码执行**: 沙箱环境中执行pandas/numpy代码，支持复杂数据处理
+- **交互式可视化**: 基于Chart.js的动态图表生成（柱状图、饼图、折线图）
+- **数据质量验证**: 综合数据完整性检查和质量评估
 - **批量处理**: 支持多文件批量验证和处理
-- **错误诊断**: 详细的错误分析和修复建议
-
-#### 📊 可视化与图表
-- **交互式图表**: 基于 Chart.js 的动态图表生成
-- **多种图表类型**: 支持柱状图、饼图、折线图等
-- **Go 图表引擎**: 高性能图表生成和嵌入
-
-#### 🔒 安全增强功能 (新增)
-- **安全代码执行**: 沙箱环境中执行用户代码，防止恶意操作
-- **权限控制**: 细粒度的操作权限管理
-- **输入验证**: 严格的输入参数验证和过滤
-- **审计日志**: 完整的操作审计和日志记录
-
-#### 🏥 健康监控系统 (新增)
-- **服务健康检查**: 实时监控服务状态和性能
-- **自动恢复**: 服务异常时自动重启和恢复
-- **性能监控**: CPU、内存、磁盘使用率监控
-- **告警机制**: 异常情况自动告警和通知
-
-#### 📦 依赖管理系统 (新增)
-- **智能依赖分析**: 自动检测和分析项目依赖
-- **版本冲突检测**: 识别和解决依赖版本冲突
-- **安全扫描**: 检测依赖包中的安全漏洞
-- **自动更新**: 智能更新依赖包到安全版本
-
-#### ⚙️ 配置管理系统 (新增)
-- **统一配置**: 集中管理所有服务配置
-- **环境隔离**: 支持开发、测试、生产环境配置
-- **动态配置**: 运行时动态更新配置
-- **配置验证**: 自动验证配置文件的正确性
-
-### 🛠️ MCP 工具列表 (20个)
+- **缓存优化**: 智能编码检测缓存，提升处理性能
+
+### 🛠️ MCP工具列表 (14个)
 
 #### 基础元数据工具
 | 工具名称 | 功能描述 | 支持格式 |
 |---------|---------|----------|
 | `read_metadata` | CSV文件元数据读取和智能分析 | CSV |
+| `verify_data_integrity` | 数据完整性验证和比对核准 | Excel, CSV |
 | `read_excel_metadata` | Excel文件元数据读取和智能编码检测 | Excel |
-| `excel_info_enhanced` | 增强版Excel文件信息获取（Go服务） | Excel |
-
-#### 数据处理工具
-| 工具名称 | 功能描述 | 支持格式 |
-|---------|---------|----------|
-| `run_code` | CSV代码执行引擎（安全沙箱环境） | CSV |
-| `run_excel_code` | Excel代码执行引擎（支持复杂格式参数） | Excel |
-| `excel_read_enhanced` | 增强版Excel读取（集成Go服务） | Excel |
-| `excel_write_enhanced` | 增强版Excel写入（集成Go服务） | Excel |
-
-#### 数据验证工具
-| 工具名称 | 功能描述 | 支持格式 |
-|---------|---------|----------|
-| `verify_data_integrity` | 数据完整性验证和比对核准 | Excel, CSV |
+| `run_excel_code` | Excel代码执行引擎(支持复杂格式参数) | Excel |
+| `run_code` | CSV代码执行引擎(安全沙箱环境) | CSV |
+| `bar_chart_to_html` | 交互式柱状图生成(Chart.js) | 数据数组 |
+| `pie_chart_to_html` | 交互式饼图生成(Chart.js) | 数据数组 |
+| `line_chart_to_html` | 交互式折线图生成(Chart.js) | 数据数组 |
 | `validate_data_quality` | 数据质量验证和改进建议 | Excel, CSV |
-| `comprehensive_data_verification_tool` | 综合数据验证和核准 | Excel, CSV |
-| `batch_data_verification_tool` | 批量数据验证工具 | Excel, CSV |
-
-#### 智能分析工具
-| 工具名称 | 功能描述 | 支持格式 |
-|---------|---------|----------|
 | `suggest_excel_read_parameters_tool` | Excel读取参数智能推荐 | Excel |
 | `detect_excel_file_structure_tool` | Excel文件结构检测 | Excel |
 | `create_excel_read_template_tool` | Excel读取代码模板生成 | Excel |
-
-#### 图表和可视化工具
-| 工具名称 | 功能描述 | 支持格式 |
-|---------|---------|----------|
-| `excel_chart_enhanced` | 增强版Excel图表创建（Go服务） | Excel |
-| `bar_chart_to_html` | 交互式柱状图生成（Chart.js） | 数据数组 |
-| `pie_chart_to_html` | 交互式饼图生成（Chart.js） | 数据数组 |
-| `line_chart_to_html` | 交互式折线图生成（Chart.js） | 数据数组 |
-
-#### 性能和监控工具
-| 工具名称 | 功能描述 | 支持格式 |
-|---------|---------|----------|
-| `excel_performance_comparison` | Excel性能对比工具 | Excel |
-| `your_new_tool_name` | 请填写工具描述 | 请填写支持格式 |
-
-## 🏗️ 架构设计
-
-### 系统架构
-```
-┌─────────────────┐    ┌─────────────────┐
-│   MCP Client    │    │   Go Service    │
-│   (Claude等)    │    │   (excelize)    │
-└─────────┬───────┘    └─────────┬───────┘
-          │                      │
-          │ MCP Protocol         │ HTTP API
-          │                      │
-┌─────────▼──────────────────────▼───────┐
-│         Python MCP Server              │
-│  ┌─────────────┐  ┌─────────────────┐  │
-│  │   pandas    │  │  Excel Go Client │  │
-│  │   Engine    │  │     Wrapper     │  │
-│  └─────────────┘  └─────────────────┘  │
-│  ┌─────────────────────────────────────┐ │
-│  │        Cache & Validation           │ │
-│  └─────────────────────────────────────┘ │
-└─────────────────────────────────────────┘
-```
-
-### 项目结构
-
-```
-chatExcel-mcp/
-├── server.py                    # 原始服务器文件
-├── enhanced_server.py           # 增强版服务器 (推荐使用)
-├── excel-service/               # Go 服务目录
-│   ├── main.go                 # Go 服务主文件
-│   ├── go.mod                  # Go 模块定义
-│   └── go.sum                  # Go 依赖锁定
-├── security/                    # 安全模块 (新增)
-│   ├── __init__.py
-│   ├── secure_executor.py      # 安全代码执行器
-│   ├── input_validator.py      # 输入验证器
-│   └── audit_logger.py         # 审计日志
-├── service_management/          # 服务管理模块 (新增)
-│   ├── __init__.py
-│   ├── health_manager.py       # 健康监控管理器
-│   ├── dependency_manager.py   # 依赖管理器
-│   └── config_manager.py       # 配置管理器
-├── config/                      # 配置文件目录 (新增)
-│   ├── system.json             # 系统配置
-│   ├── security.json           # 安全配置
-│   └── health.json             # 健康检查配置
-├── test/                        # 测试文件目录
-│   ├── debug_*.py              # 调试脚本
-│   └── test_*.py               # 测试脚本
-├── tests/                       # 单元测试目录
-│   ├── test_enhanced_features.py # 增强功能测试
-│   └── test_*.py               # 其他测试文件
-├── static/                      # 静态文件
-│   ├── chart.html              # 图表模板
-│   └── chart.js                # 图表脚本
-├── temp/                        # 临时文件目录
-├── logs/                        # 日志文件目录
-├── record/                      # 记录文件目录
-│   └── record.md               # 开发记录
-├── requirements.txt             # Python 依赖
-├── pyproject.toml              # 项目配置
-├── ENHANCED_USAGE_GUIDE.md     # 增强版使用指南
-└── README.md                   # 项目文档
-```
-
-### 核心组件
-
-1. **MCP Server Core** (`server.py` / `enhanced_server.py`)
-   - 工具注册和路由
-   - 请求处理和响应格式化
-   - 错误处理和日志记录
-   - 安全增强功能 (增强版)
-
-2. **Excel Processing Engines**
-   - **pandas Engine**: 复杂数据分析和处理
-   - **Go excelize Engine**: 高性能文件操作
-   - **智能路由**: 自动选择最优处理引擎
-
-3. **Data Verification System**
-   - `comprehensive_data_verification.py`: 综合验证引擎
-   - `data_verification.py`: 基础验证工具
-   - 批量处理和报告生成
-
-4. **Cache Management**
-   - `cache_manager.py`: 智能缓存管理
-   - `cache_config.json`: 缓存配置
-   - 自动清理和优化
-
-5. **Security Module** (新增)
-   - 安全代码执行沙箱
-   - 输入验证和过滤
-   - 审计日志记录
-
-6. **Service Management** (新增)
-   - 健康监控系统
-   - 依赖管理器
-   - 配置管理器
-
-## 🚀 快速开始
-
-### 环境要求
-
-- Python 3.11+
-- Go 1.21+ (用于 Excel 服务)
-- 操作系统: macOS, Linux, Windows
-- 内存: 建议 4GB+
-- 磁盘空间: 建议 2GB+
-
-### 安装步骤
-
-#### 方式一: 自动部署 (推荐)
-
-**一键启动脚本（推荐）**
-
-```bash
-# 克隆项目
-git clone <repository-url>
-cd chatExcel-mcp
-
-# 快速启动增强版服务器
-./start.sh
-
-# 或者指定服务器类型
-./start.sh --type enhanced    # 增强版（默认）
-./start.sh --type standard    # 标准版
-
-# 首次使用，运行部署脚本
-./start.sh --deploy
-
-# 查看服务状态
-./start.sh --status
-
-# 停止所有服务
-./start.sh --stop
-
-# 查看帮助
-./start.sh --help
-```
-
-**Python脚本启动**
-
-```bash
-# 运行自动部署脚本
-python scripts/deploy.py
-
-# 启动增强版服务器
-python scripts/start_server.py --type enhanced
-
-# 启动标准版服务器
-python scripts/start_server.py --type standard
-```
-
-自动部署脚本将:
-- 检查系统环境
-- 安装 Python 依赖
-- 构建 Go 服务
-- 配置安全设置
-- 启动所有服务
-- 运行健康检查
-
-**直接启动**
-
-```bash
-# 启动增强版服务器
-python enhanced_server.py
-
-# 启动标准版服务器
-python server.py
-```
-
-#### 方式二: 手动安装
-
-1. **克隆项目**
-```bash
-git clone <repository-url>
-cd chatExcel-mcp
-```
-
-2. **安装 Python 依赖**
-```bash
-# 创建虚拟环境 (推荐)
-python -m venv venv
-source venv/bin/activate  # Linux/macOS
-# 或 venv\Scripts\activate  # Windows
-
-# 安装依赖
-pip install -r requirements.txt
-```
-
-3. **构建 Go 服务**
-```bash
-cd excel-service
-go mod tidy
-go build -o excel_service main.go
-cd ..
-```
-
-4. **配置系统**
-```bash
-# 复制配置模板
-cp config/system.json.template config/system.json
-cp config/security.json.template config/security.json
-
-# 编辑配置文件 (可选)
-vim config/system.json
-```
-
-5. **启动服务**
-
-**增强版服务器 (推荐)**
-```bash
-python enhanced_server.py
-```
-
-**原始服务器**
-```bash
-python server.py
-```
-
-6. **验证部署**
-```bash
-# 检查服务状态
-curl http://localhost:8080/health
-curl http://localhost:8081/health
-
-# 运行测试套件
-python -m pytest tests/
-```
-
-### 配置文件
-
-#### MCP 配置文件
-
-项目提供了多个预配置的 MCP 配置文件：
-
-- `mcp_config_absolute.json`: 绝对路径配置（推荐生产环境）
-- `mcp_config_relative.json`: 相对路径配置（开发环境）
-- `mcp_config_flexible.json`: 灵活配置
-- `mcp_config_optimized.json`: 性能优化配置
-
-#### 系统配置 (`config/system.json`)
-
-```json
-{
-  "services": {
-    "main_service": {
-      "host": "localhost",
-      "port": 8000,
-      "debug": false,
-      "dependencies": ["excel_service"],
-      "environment": "production"
-    },
-    "excel_service": {
-      "host": "localhost",
-      "port": 8080,
-      "timeout": 30,
-      "max_retries": 3
-    }
-  },
-  "cache": {
-    "enabled": true,
-    "max_size": 100,
-    "ttl": 3600
-  },
-  "logging": {
-    "level": "INFO",
-    "file": "logs/chatexcel.log",
-    "max_size": "10MB",
-    "backup_count": 5
-  }
-}
-```
-
-#### 安全配置 (`config/security.json`)
-
-```json
-{
-  "code_execution": {
-    "enabled": true,
-    "timeout": 30,
-    "memory_limit": "256MB",
-    "allowed_modules": ["pandas", "numpy", "matplotlib"],
-    "blocked_functions": ["exec", "eval", "__import__"]
-  },
-  "api_security": {
-    "rate_limiting": {
-      "enabled": true,
-      "requests_per_minute": 60
-    },
-    "authentication": {
-      "enabled": false,
-      "method": "token"
-    }
-  },
-  "audit": {
-    "enabled": true,
-    "log_file": "logs/audit.log",
-    "log_level": "INFO"
-  }
-}
-```
-
-#### 健康检查配置 (`config/health.json`)
-
-```json
-{
-  "health_checks": {
-    "interval": 30,
-    "timeout": 10,
-    "retries": 3
-  },
-  "monitoring": {
-    "cpu_threshold": 80,
-    "memory_threshold": 85,
-    "disk_threshold": 90
-  },
-  "recovery": {
-    "auto_restart": true,
-    "max_restarts": 3,
-    "restart_delay": 5
-  }
-}
-```
-
-## 📊 使用示例
-
-### 基础 Excel 读取
-```python
-# 使用 MCP 工具读取 Excel 文件
-result = await mcp_client.call_tool(
-    "read_excel_metadata",
-    {"file_path": "/path/to/your/file.xlsx"}
-)
-```
-
-### 数据处理代码执行
-```python
-# 执行数据处理代码
-result = await mcp_client.call_tool(
-    "run_excel_code",
-    {
-        "file_path": "/path/to/your/file.xlsx",
-        "code": "df.groupby('category').sum()",
-        "sheet_name": "Sheet1"
-    }
-)
-```
-
-### 图表生成
-```python
-# 创建交互式图表
-result = await mcp_client.call_tool(
-    "excel_chart_enhanced",
-    {
-        "file_path": "/path/to/your/file.xlsx",
-        "chart_type": "col",
-        "data_range": "A1:D10",
-        "title": "销售数据分析"
-    }
-)
-```
-
-### 批量数据验证
-```python
-# 批量验证多个文件
-result = await mcp_client.call_tool(
-    "batch_data_verification_tool",
-    {
-        "file_paths": [
-            "/path/to/file1.xlsx",
-            "/path/to/file2.xlsx"
-        ],
-        "verification_level": "comprehensive"
-    }
-)
-```
-
-### 增强版功能示例
-
-#### 安全代码执行
-```python
-# 安全执行数据处理代码
-result = await mcp_client.call_tool(
-    "execute_safe_code",
-    {
-        "code": "df.groupby('category').sum()",
-        "context": {"df": "your_dataframe_reference"}
-    }
-)
-```
-
-#### 健康监控
-```python
-# 检查服务健康状态
-result = await mcp_client.call_tool(
-    "check_service_health",
-    {}
-)
-
-# 获取系统性能指标
-result = await mcp_client.call_tool(
-    "get_system_metrics",
-    {
-        "metrics": ["cpu", "memory", "disk"]
-    }
-)
-```
-
-#### 依赖管理
-```python
-# 分析项目依赖
-result = await mcp_client.call_tool(
-    "analyze_dependencies",
-    {
-        "check_security": true,
-        "check_updates": true
-    }
-)
-
-# 更新依赖包
-result = await mcp_client.call_tool(
-    "update_dependencies",
-    {
-        "packages": ["pandas", "numpy"],
-        "auto_approve": false
-    }
-)
-```
-
-## 🔧 高级配置
-
-### 性能优化
-
-1. **缓存配置**
-   - 调整缓存大小和 TTL
-   - 启用智能缓存策略
-   - 配置分布式缓存 (Redis)
-
-2. **并发处理**
-   - 配置工作线程数
-   - 调整请求队列大小
-   - 启用异步处理
-
-3. **内存管理**
-   - 设置内存限制
-   - 启用垃圾回收优化
-   - 配置内存监控阈值
-
-### 安全配置
-
-1. **访问控制**
-   - 配置 IP 白名单
-   - 设置 API 密钥验证
-   - 启用 OAuth2 认证
-
-2. **数据保护**
-   - 启用数据加密
-   - 配置敏感数据脱敏
-   - 设置数据访问审计
-
-3. **代码执行安全**
-   - 配置沙箱环境
-   - 设置执行超时
-   - 限制可用模块和函数
-
-### 监控和告警
-
-1. **健康监控**
-   - 配置健康检查间隔
-   - 设置性能阈值
-   - 启用自动恢复
-
-2. **告警配置**
-   - 配置邮件告警
-   - 设置 Webhook 通知
-   - 集成监控系统 (Prometheus)
-
-### 缓存配置
-
-编辑 `cache_config.json` 来自定义缓存行为：
+| `comprehensive_data_verification_tool` | 综合数据验证和核准 | Excel, CSV |
+| `batch_data_verification_tool` | 批量数据验证工具 | Excel, CSV |
+
+---
+## CACHE_OPTIMIZATION_README.md
+
+# 编码缓存优化系统
+
+## 概述
+
+本项目实现了一个智能的编码缓存管理系统，用于优化Excel文件编码检测的性能。系统支持自动清理、大小监控、备份恢复等功能，确保缓存系统的高效运行。
+
+## 功能特性
+
+### 🚀 核心功能
+- **智能编码检测缓存**：自动缓存文件编码检测结果
+- **自动过期清理**：定期清理过期的缓存条目
+- **大小监控**：实时监控缓存文件大小，防止无限增长
+- **自动备份**：定期创建缓存备份，保障数据安全
+- **配置驱动**：通过JSON配置文件灵活控制所有参数
+
+### 📊 性能优化
+- **减少重复检测**：避免对同一文件重复进行编码检测
+- **智能缓存策略**：基于文件哈希和时间戳的缓存机制
+- **内存友好**：控制缓存大小，避免内存溢出
+- **异步清理**：后台自动执行维护任务
+
+## 配置说明
+
+### 配置文件：`cache_config.json`
 
 ```json
 {
   "cache_settings": {
-    "max_cache_size_mb": 10,
-    "cache_expiry_days": 7,
-    "auto_cleanup_interval": 10
+    "max_cache_size_mb": 10,           // 最大缓存大小(MB)
+    "cache_expiry_days": 7,            // 缓存过期天数
+    "auto_cleanup_interval": 10,       // 自动清理间隔(次数)
+    "enable_auto_backup": true         // 启用自动备份
   },
   "monitoring": {
-    "enable_size_monitoring": true,
-    "size_warning_threshold_mb": 8
+    "enable_size_monitoring": true,    // 启用大小监控
+    "size_warning_threshold_mb": 8,    // 大小警告阈值(MB)
+    "enable_performance_logging": false, // 启用性能日志
+    "log_level": "INFO"                // 日志级别
+  },
+  "maintenance": {
+    "auto_reduce_cache_percentage": 50, // 自动减少缓存百分比
+    "enable_startup_cleanup": true,    // 启用启动时清理
+    "enable_periodic_optimization": true, // 启用定期优化
+    "optimization_frequency": "weekly" // 优化频率
+  },
+  "paths": {
+    "cache_directory": ".encoding_cache", // 缓存目录
+    "backup_directory": ".encoding_cache", // 备份目录
+    "log_file": "cache_maintenance.log"    // 日志文件
   }
 }
 ```
 
-### Go 服务配置
-
-Go 服务默认运行在 `localhost:8080`，可以通过环境变量配置：
-
-```bash
-export EXCEL_SERVICE_HOST=localhost
-export EXCEL_SERVICE_PORT=8080
-```
-
-## 🧪 测试
-
-### 运行测试套件
-
-```bash
-# 运行所有测试
-python -m pytest test/
-
-# 运行特定测试
-python test/comprehensive_mcp_test.py
-
-# 运行性能测试
-python test/demo_excel_features.py
-```
-
-### 测试文件说明
-
-- `test/comprehensive_mcp_test.py`: 完整功能测试
-- `test/demo_excel_features.py`: 功能演示和性能测试
-- `test/create_test_excel.py`: 测试数据生成
-- `test/simple_test.py`: 基础功能测试
-
-## 📈 性能优化
-
-### 缓存策略
-
-1. **编码检测缓存**: 避免重复检测文件编码
-2. **元数据缓存**: 缓存文件结构信息
-3. **自动清理**: 定期清理过期缓存
-
-### 双引擎优势
-
-| 操作类型 | pandas 引擎 | Go excelize 引擎 | 推荐场景 |
-|---------|-------------|------------------|----------|
-| 数据分析 | ✅ 优秀 | ❌ 不支持 | 复杂数据处理 |
-| 文件读写 | ⚠️ 中等 | ✅ 优秀 | 大文件操作 |
-| 图表生成 | ⚠️ 基础 | ✅ 优秀 | 专业图表 |
-| 内存使用 | ⚠️ 较高 | ✅ 较低 | 资源受限环境 |
-
-## 🛠️ 维护和监控
-
-### 自动维护脚本
-
-```bash
-# 缓存维护
-./scripts/cache_maintenance.sh
-
-# 健康检查
-python scripts/health_check.py
-
-# 依赖更新
-./scripts/update_dependencies.sh
-```
-
-### 日志和监控
-
-- **应用日志**: 记录在 `logs/` 目录
-- **缓存日志**: `cache_maintenance.log`
-- **性能监控**: 内置性能对比工具
-
-## 🤝 贡献指南
-
-我们欢迎社区贡献！请遵循以下步骤：
-
-1. Fork 项目
-2. 创建功能分支 (`git checkout -b feature/AmazingFeature`)
-3. 提交更改 (`git commit -m 'Add some AmazingFeature'`)
-4. 推送到分支 (`git push origin feature/AmazingFeature`)
-5. 开启 Pull Request
-
-### 开发规范
-
-- 遵循 PEP 8 代码风格
-- 添加适当的测试用例
-- 更新相关文档
-- 确保所有测试通过
-- 安全功能需要额外的安全审查
-- 新增功能需要更新配置文件模板
-
-### 测试要求
-
-```bash
-# 运行所有测试
-python -m pytest tests/ -v
-
-# 运行增强功能测试
-python -m pytest tests/test_enhanced_features.py -v
-
-# 运行安全测试
-python -m pytest tests/test_security.py -v
-
-# 检查代码覆盖率
-python -m pytest --cov=. tests/
-```
-
-## 📄 许可证
-
-本项目采用 MIT 许可证 - 查看 [LICENSE](LICENSE) 文件了解详情。
-
-## 🙏 致谢
-
-- [Model Context Protocol](https://modelcontextprotocol.io/) - MCP 协议支持
-- [FastMCP](https://github.com/jlowin/fastmcp) - 快速 MCP 开发框架
-- [pandas](https://pandas.pydata.org/) - 强大的数据分析库
-- [excelize](https://github.com/qax-os/excelize) - Go Excel 库
-- [Chart.js](https://www.chartjs.org/) - 图表可视化库
-- [psutil](https://github.com/giampaolo/psutil) - 系统监控库
-
-## 📚 相关文档
-
-- **[快速开始指南](QUICK_START.md)** - 一分钟快速上手 🚀
-- [增强版使用指南](ENHANCED_USAGE_GUIDE.md) - 详细的增强功能使用说明
-- [开发记录](record/record.md) - 项目开发历程和问题解决记录
-- [更新日志](CHANGELOG.md) - 版本更新历史
-
-## 📞 支持
-
-如果您遇到问题或有建议，请：
-
-1. 查看 [增强版使用指南](ENHANCED_USAGE_GUIDE.md)
-2. 查看 [FAQ](#常见问题)
-3. 搜索现有 [Issues](../../issues)
-4. 创建新的 Issue
-5. 联系维护者
-
-### 紧急安全问题
-
-如果发现安全漏洞，请通过私有渠道联系维护者，不要公开披露。
-
-## 🆘 故障排除
-
-### 常见问题
-
-1. **Go 服务连接失败**
-   - 检查 Go 服务是否正常运行
-   - 验证端口 8080 是否被占用
-   - 检查防火墙设置
-   - 检查服务依赖状态
-
-2. **编码检测错误**
-   - 清理编码缓存：`rm -rf .encoding_cache`
-   - 检查文件权限
-   - 验证文件格式
-   - 检查编码问题
-
-3. **内存使用过高**
-   - 调整缓存大小配置
-   - 使用 Go 引擎处理大文件
-   - 启用自动清理
-   - 启用内存监控
-
-4. **安全模块问题**
-   - 检查沙箱环境配置
-   - 验证权限设置
-   - 查看审计日志
-   - 检查代码执行限制
-
-5. **健康监控异常**
-   - 检查监控配置
-   - 验证阈值设置
-   - 查看系统资源使用
-   - 检查自动恢复机制
-
-### 日志分析
-
-查看不同类型的日志文件：
-
-```bash
-# 主服务日志
-tail -f logs/chatexcel.log
-
-# 安全审计日志
-tail -f logs/audit.log
-
-# 健康监控日志
-tail -f logs/health.log
-
-# 错误日志
-tail -f logs/error.log
-
-# 性能监控日志
-tail -f logs/performance.log
-```
-
-### 调试模式
-
-启用调试模式获取更详细的信息：
-
-```bash
-# 启用调试模式
-export DEBUG=true
-python enhanced_server.py
-
-# 或修改配置文件
-# config/system.json -> services.main_service.debug = true
-```
-
-### 获取帮助
-
-- 查看 [Issues](../../issues) 页面
-- 阅读 `record.md` 了解已知问题和解决方案
-- 运行诊断工具：`python test/diagnose_mcp_setup.py`
-=======
-[![NumPy](https://img.shields.io/badge/NumPy-1.26.4-orange.svg)](https://numpy.org)
-[![Pandas](https://img.shields.io/badge/Pandas-2.3.0-blue.svg)](https://pandas.pydata.org)
-[![Plotly](https://img.shields.io/badge/Plotly-5.17.0-red.svg)](https://plotly.com)
-[![功能验证](https://img.shields.io/badge/功能验证-通过-green.svg)](#功能验证)
-
-## 📋 项目概述
-
-chatExcel 是一个基于 Model Context Protocol (MCP) 的智能 Excel 处理与数据分析服务器，专为复杂 Excel 文件的智能解析、数据处理和可视化设计。提供 14 个专业 MCP 工具，支持智能读取、数据验证、代码执行和交互式图表生成。
-
-**🎉 最新更新 (2025-06-10)**:  
-- ✅ 增强多级列头检测系统  
-- ✅ 优化参数推荐算法  
-- ✅ 完善数据验证功能  
-- ✅ 提升缓存性能  
-- ✅ 增强安全特性  
-
-## ✨ 核心特性
-
-- **智能Excel处理**: 自动检测编码、多级表头识别、参数推荐  
-- **安全代码执行**: 沙箱环境支持 pandas/numpy 代码  
-- **交互式可视化**: 基于 Plotly 的柱状图、饼图、折线图  
-- **数据质量验证**: 完整性检查、质量评估、批量处理  
-- **缓存优化**: 智能编码检测缓存，提升性能  
-- **复杂格式支持**: 处理多级标题、合并单元格、不规则格式  
-
-## 🛠️ MCP工具列表 (14个)
-
-| 工具名称 | 功能描述 | 支持格式 |
-|----------|----------|----------|
-| `read_metadata` | CSV 元数据读取与分析 | CSV |
-| `read_excel_metadata` | Excel 元数据读取与编码检测 | Excel |
-| `suggest_excel_read_parameters_tool` | 智能推荐 Excel 读取参数 | Excel |
-| `detect_excel_file_structure_tool` | Excel 文件结构检测 | Excel |
-| `create_excel_read_template_tool` | 生成 Excel 读取代码模板 | Excel |
-| `run_excel_code` | Excel 代码执行引擎 | Excel |
-| `run_code` | CSV 代码执行引擎 | CSV |
-| `bar_chart_to_html` | 交互式柱状图生成 | 数据数组 |
-| `pie_chart_to_html` | 交互式饼图生成 | 数据数组 |
-| `line_chart_to_html` | 交互式折线图生成 | 数据数组 |
-| `verify_data_integrity` | 数据完整性验证 | Excel, CSV |
-| `validate_data_quality` | 数据质量验证与建议 | Excel, CSV |
-| `comprehensive_data_verification_tool` | 综合数据验证 | Excel, CSV |
-| `batch_data_verification_tool` | 批量数据验证 | Excel, CSV |
-
-## 🚀 编码缓存优化
-
-### 核心功能
-- **智能缓存**: 缓存文件编码检测结果  
-- **自动清理**: 定期清除过期缓存  
-- **大小监控**: 实时监控缓存大小  
-- **自动备份**: 定期备份缓存数据  
-- **配置驱动**: JSON 配置灵活控制参数  
-
-### 配置文件 (`cache_config.json`)
-
-```json
-{
-  "cache_settings": {
-    "max_cache_size_mb": 10,
-    "cache_expiry_days": 7,
-    "auto_cleanup_interval": 10,
-    "enable_auto_backup": true
-  },
-  "monitoring": {
-    "enable_size_monitoring": true,
-    "size_warning_threshold_mb": 8,
-    "enable_performance_logging": false,
-    "log_level": "INFO"
-  },
-  "maintenance": {
-    "auto_reduce_cache_percentage": 50,
-    "enable_startup_cleanup": true,
-    "enable_periodic_optimization": true,
-    "optimization_frequency": "weekly"
-  },
-  "paths": {
-    "cache_directory": ".encoding_cache",
-    "backup_directory": ".encoding_cache",
-    "log_file": "cache_maintenance.log"
-  }
-}
-```
-
-### 使用方法
-
-#### 命令行工具
-```bash
-# 查看缓存统计
+### 配置参数详解
+
+#### 缓存设置 (cache_settings)
+- `max_cache_size_mb`: 缓存文件的最大大小限制
+- `cache_expiry_days`: 缓存条目的有效期（天数）
+- `auto_cleanup_interval`: 每N次写入操作后执行一次自动清理
+- `enable_auto_backup`: 是否启用自动备份功能
+
+#### 监控设置 (monitoring)
+- `enable_size_monitoring`: 是否启用缓存大小监控
+- `size_warning_threshold_mb`: 发出警告的大小阈值
+- `enable_performance_logging`: 是否启用详细的性能日志
+- `log_level`: 日志记录级别
+
+#### 维护设置 (maintenance)
+- `auto_reduce_cache_percentage`: 当缓存超限时，删除最旧条目的百分比
+- `enable_startup_cleanup`: 是否在启动时执行清理
+- `enable_periodic_optimization`: 是否启用定期优化
+
+## 使用方法
+
+### 1. 命令行工具
+
+#### 基本用法
+```bash
+# 查看缓存统计信息
 python cache_manager.py stats
+
 # 清理过期缓存
 python cache_manager.py cleanup
+
 # 监控缓存大小
 python cache_manager.py monitor
+
 # 创建备份
 python cache_manager.py backup
+
 # 从备份恢复
 python cache_manager.py restore
-```
-
-#### 程序集成
+
+# 执行完整优化（清理+监控+备份）
+python cache_manager.py optimize
+
+# 导出缓存信息
+python cache_manager.py export --export-file cache_data.json
+```
+
+#### 使用自定义配置
+```bash
+# 使用指定的配置文件
+python cache_manager.py --config my_config.json stats
+
+# 使用自定义缓存目录
+python cache_manager.py --cache-dir /path/to/cache stats
+```
+
+### 2. 自动化维护
+
+#### 使用维护脚本
+```bash
+# 手动执行维护
+./scripts/cache_maintenance.sh
+
+# 查看维护日志
+tail -f cache_maintenance.log
+```
+
+#### 设置定时任务
+```bash
+# 编辑crontab
+crontab -e
+
+# 添加定时任务（每天凌晨2点执行维护）
+0 2 * * * /path/to/chatExcel-mcp/scripts/cache_maintenance.sh
+
+# 每周日凌晨3点执行深度优化
+0 3 * * 0 /path/to/chatExcel-mcp/scripts/cache_maintenance.sh
+```
+
+### 3. 程序集成
+
+#### 在Python代码中使用
 ```python
 from enhanced_excel_helper import EncodingCache
-cache = EncodingCache(config_file="cache_config.json")
+
+# 使用默认配置
+cache = EncodingCache()
+
+# 使用自定义配置文件
+cache = EncodingCache(config_file="my_config.json")
+
+# 获取文件编码（自动缓存）
 encoding = cache.get("/path/to/file.xlsx")
 if not encoding:
+    # 检测并缓存编码
     detected_encoding = detect_file_encoding("/path/to/file.xlsx")
     cache.set("/path/to/file.xlsx", detected_encoding)
-```
-
-## 📊 系统要求
-
-- **Python**: 3.11+  
-- **操作系统**: macOS, Linux, Windows  
-- **内存**: 建议 4GB+  
-- **存储**: 至少 500MB  
-
-## 🛠️ 安装部署
-
-### 快速安装
-```bash
-git clone <repository-url>
-cd chatExcel-mcp
-python3.11 -m venv venv
-source venv/bin/activate
-pip install -r requirements.txt
-python scripts/health_check.py
-python server.py
-```
-
-### 验证安装
-```bash
-python -c "import pandas as pd; print(f'Pandas {pd.__version__}')"
-python -c "import numpy as np; print(f'NumPy {np.__version__}')"
-python -c "import plotly; print(f'Plotly {plotly.__version__}')"
-python test_complete_functionality.py
-```
-
-## 🔧 MCP配置
-
-### 推荐配置 (`mcp_config_flexible.json`)
+
+# 获取缓存统计
+stats = cache.get_cache_stats()
+print(f"缓存条目数: {stats['total_entries']}")
+print(f"缓存文件大小: {stats['cache_size_mb']:.2f} MB")
+```
+
+## 监控和维护
+
+### 性能监控
+
+1. **缓存命中率监控**
+   ```bash
+   python cache_manager.py stats
+   ```
+
+2. **大小监控**
+   ```bash
+   python cache_manager.py monitor
+   ```
+
+3. **日志监控**
+   ```bash
+   tail -f cache_maintenance.log
+   ```
+
+### 故障排除
+
+#### 常见问题
+
+1. **缓存文件过大**
+   - 检查配置中的 `max_cache_size_mb` 设置
+   - 执行手动清理：`python cache_manager.py cleanup`
+   - 调整 `auto_cleanup_interval` 参数
+
+2. **性能下降**
+   - 检查缓存命中率
+   - 考虑增加 `cache_expiry_days`
+   - 启用性能日志进行详细分析
+
+3. **配置文件错误**
+   - 检查JSON格式是否正确
+   - 验证所有必需字段是否存在
+   - 查看启动日志中的错误信息
+
+#### 恢复操作
+
+1. **从备份恢复**
+   ```bash
+   python cache_manager.py restore
+   ```
+
+2. **重置缓存**
+   ```bash
+   rm -rf .encoding_cache
+   # 缓存将在下次使用时自动重建
+   ```
+
+3. **重置配置**
+   ```bash
+   # 删除配置文件，将使用默认配置
+   rm cache_config.json
+   ```
+
+## 最佳实践
+
+### 生产环境建议
+
+1. **配置优化**
+   - 根据文件处理量调整 `max_cache_size_mb`
+   - 设置合适的 `cache_expiry_days`（建议7-30天）
+   - 启用 `enable_auto_backup`
+
+2. **监控设置**
+   - 在生产环境中启用 `enable_size_monitoring`
+   - 设置合理的 `size_warning_threshold_mb`
+   - 考虑启用 `enable_performance_logging` 进行性能分析
+
+3. **维护计划**
+   - 设置每日自动维护任务
+   - 定期检查缓存统计信息
+   - 监控日志文件大小
+
+### 开发环境建议
+
+1. **调试配置**
+   - 启用 `enable_performance_logging`
+   - 设置较小的 `auto_cleanup_interval` 进行测试
+   - 使用较短的 `cache_expiry_days`
+
+2. **测试验证**
+   - 定期执行 `python cache_manager.py stats`
+   - 测试备份和恢复功能
+   - 验证自动清理机制
+
+## 版本历史
+
+- **v1.0.0**: 基础缓存功能
+- **v1.1.0**: 添加自动清理和监控
+- **v1.2.0**: 增加备份恢复功能
+- **v1.3.0**: 实现配置文件支持
+- **v1.4.0**: 完善命令行工具和自动化脚本
+
+## 技术支持
+
+如有问题或建议，请：
+1. 检查本文档的故障排除部分
+2. 查看日志文件获取详细错误信息
+3. 提交Issue或联系技术支持团队
+
+---
+
+**注意**: 本缓存系统设计为向后兼容，即使没有配置文件也能正常工作，但建议使用配置文件以获得最佳性能和灵活性。
+
+---
+## EXCEL_FEATURES.md
+
+# Excel智能处理功能详细文档
+
+## 📋 概述
+
+chatExcel 提供了一套完整的Excel智能处理功能，专为复杂Excel文件的智能解析、数据处理和分析而设计。本文档详细介绍了所有Excel相关的MCP工具和功能。
+
+## 🔧 核心功能模块
+
+### 1. Excel元数据读取 (`read_excel_metadata`)
+
+**功能描述**: 智能读取Excel文件的元数据信息，包括工作表结构、列信息、数据类型等。
+
+**主要特性**:
+- 自动检测文件编码
+- 智能识别多级表头
+- 提供数据质量评估
+- 支持复杂Excel格式
+
+**使用场景**:
+- 快速了解Excel文件结构
+- 数据质量初步评估
+- 为后续处理提供参数建议
+
+### 2. Excel代码执行引擎 (`run_excel_code`)
+
+**功能描述**: 在安全沙箱环境中执行针对Excel数据的Python代码。
+
+**主要特性**:
+- 安全代码执行环境
+- 支持复杂参数传递
+- 智能错误处理和诊断
+- 支持多种数据处理库
+
+**支持的库**:
+- pandas: 数据处理和分析
+- numpy: 数值计算
+- matplotlib: 数据可视化
+- seaborn: 统计图表
+
+### 3. Excel参数智能推荐 (`suggest_excel_read_parameters_tool`)
+
+**功能描述**: 基于Excel文件结构自动推荐最佳的读取参数。
+
+**推荐参数包括**:
+- `header`: 表头行位置
+- `skiprows`: 跳过的行数
+- `usecols`: 使用的列范围
+- `sheet_name`: 工作表名称
+
+**智能检测功能**:
+- 多级表头检测
+- 空行识别
+- 数据区域定位
+- 格式异常检测
+
+### 4. Excel文件结构检测 (`detect_excel_file_structure_tool`)
+
+**功能描述**: 深度分析Excel文件的内部结构和格式特征。
+
+**检测内容**:
+- 工作表数量和名称
+- 每个工作表的数据范围
+- 表头结构分析
+- 数据类型分布
+- 空值分布情况
+
+### 5. Excel读取模板生成 (`create_excel_read_template_tool`)
+
+**功能描述**: 根据Excel文件特征生成优化的读取代码模板。
+
+**模板特性**:
+- 自动优化的参数配置
+- 错误处理代码
+- 数据验证逻辑
+- 性能优化建议
+
+## 🎯 高级功能
+
+### 多级表头智能处理
+
+**技术特点**:
+- 自动识别复杂表头结构
+- 智能合并多级列名
+- 处理不规则表头格式
+- 提供表头重构建议
+
+**应用场景**:
+- 财务报表处理
+- 统计数据分析
+- 复杂业务报告
+
+### 智能编码检测
+
+**功能优势**:
+- 自动检测文件编码格式
+- 缓存编码信息提升性能
+- 支持多种字符集
+- 错误编码自动修复
+
+### 参数优化引擎
+
+**优化策略**:
+- 基于文件结构的参数推荐
+- 性能优化建议
+- 内存使用优化
+- 读取速度优化
+
+## 📊 数据可视化集成
+
+### 交互式图表生成
+
+支持的图表类型:
+- **柱状图** (`bar_chart_to_html`): 适用于分类数据比较
+- **饼图** (`pie_chart_to_html`): 适用于比例数据展示
+- **折线图** (`line_chart_to_html`): 适用于趋势数据分析
+
+### 图表特性
+- 基于Plotly的交互式图表
+- 响应式设计，支持移动端
+- 丰富的交互功能
+- 支持数据导出
+
+## 🔍 数据验证功能
+
+### 综合数据验证 (`comprehensive_data_verification_tool`)
+
+**验证维度**:
+- 数据完整性检查
+- 数据类型验证
+- 数值范围检查
+- 重复数据检测
+- 异常值识别
+
+### 批量数据验证 (`batch_data_verification_tool`)
+
+**批量处理能力**:
+- 多文件同时验证
+- 批量报告生成
+- 统一标准应用
+- 结果汇总分析
+
+## 🚀 性能优化
+
+### 缓存机制
+- 编码信息缓存
+- 文件结构缓存
+- 参数推荐缓存
+- 智能缓存清理
+
+### 内存优化
+- 分块读取大文件
+- 智能内存管理
+- 垃圾回收优化
+- 内存使用监控
+
+### 并发处理
+- 多线程文件处理
+- 异步I/O操作
+- 并发安全保证
+- 资源池管理
+
+## 🛡️ 安全特性
+
+### 代码执行安全
+- 沙箱环境隔离
+- 危险函数黑名单
+- 资源使用限制
+- 执行时间控制
+
+### 文件安全
+- 文件大小限制
+- 文件类型验证
+- 路径安全检查
+- 权限控制
+
+## 📝 使用示例
+
+### 基础使用
+
+```python
+# 读取Excel元数据
+result = read_excel_metadata(
+    file_path="data.xlsx",
+    sheet_name="Sheet1"
+)
+
+# 获取参数推荐
+params = suggest_excel_read_parameters_tool(
+    file_path="data.xlsx",
+    sheet_name="Sheet1"
+)
+
+# 执行数据处理代码
+code_result = run_excel_code(
+    code="df.describe()",
+    file_path="data.xlsx",
+    sheet_name="Sheet1"
+)
+```
+
+### 高级使用
+
+```python
+# 复杂参数处理
+template = create_excel_read_template_tool(
+    file_path="complex_data.xlsx",
+    sheet_name="Report",
+    skiprows=3,
+    header=[0, 1],
+    usecols="A:J"
+)
+
+# 数据验证
+verification = comprehensive_data_verification_tool(
+    file_path="data.xlsx",
+    reference_file="template.xlsx"
+)
+```
+
+## 🔧 配置选项
+
+### 全局配置
+- 最大文件大小限制
+- 缓存目录设置
+- 日志级别配置
+- 安全策略设置
+
+### 性能配置
+- 内存使用限制
+- 并发线程数
+- 缓存大小限制
+- 超时时间设置
+
+## 📈 最佳实践
+
+### 文件处理建议
+1. 大文件使用分块读取
+2. 复杂格式先进行结构分析
+3. 使用参数推荐功能优化性能
+4. 定期清理缓存文件
+
+### 代码执行建议
+1. 避免使用危险函数
+2. 合理设置执行超时
+3. 使用异常处理机制
+4. 监控内存使用情况
+
+### 数据验证建议
+1. 建立标准数据模板
+2. 定期执行数据质量检查
+3. 使用批量验证提高效率
+4. 保存验证报告用于追踪
+
+## 🐛 故障排除
+
+### 常见问题
+
+**问题1**: Excel文件读取失败
+- 检查文件路径是否正确
+- 确认文件格式是否支持
+- 验证文件是否损坏
+
+**问题2**: 编码检测错误
+- 清理编码缓存
+- 手动指定编码格式
+- 检查文件原始编码
+
+**问题3**: 参数推荐不准确
+- 检查文件结构是否规范
+- 手动调整参数设置
+- 使用结构检测功能分析
+
+### 调试技巧
+1. 启用详细日志记录
+2. 使用结构检测功能分析问题
+3. 分步骤测试功能模块
+4. 查看缓存文件状态
+
+## 📚 相关文档
+
+- [README.md](README.md) - 项目总体介绍
+- [CACHE_OPTIMIZATION_README.md](CACHE_OPTIMIZATION_README.md) - 缓存优化指南
+- [PANDAS_FIX_GUIDE.md](PANDAS_FIX_GUIDE.md) - Pandas问题解决方案
+
+## 🔄 版本更新
+
+### v2.0.0 (2025-01-27)
+- ✅ 增强多级列头检测系统
+- ✅ 优化参数推荐算法
+- ✅ 完善数据验证功能
+- ✅ 提升缓存性能
+- ✅ 增强安全特性
+
+---
+
+**chatExcel** - 让Excel数据处理更智能、更高效！ 🚀
+
+---
+## MCP_SETUP_GUIDE.md
+
+# ChatExcel MCP 配置指南
+
+## 问题诊断
+
+你遇到的错误：
+```
+/Library/Frameworks/Python.framework/Versions/3.11/Resources/Python.app/Contents/MacOS/Python: can't open file '/Users/wangdada/Downloads/mcp/excel-mcp/chatExcel-mcp-server/server.py': [Errno 2] No such file or directory
+```
+
+**问题原因**：配置中的路径不正确，`server.py` 文件实际位于项目根目录，而不是 `chatExcel-mcp-server` 子目录中。
+
+## 解决方案
+
+### 方案1：使用生成的配置文件（推荐）
+
+我们已经为你生成了三种配置文件：
+
+#### 1. 灵活配置（推荐）
+文件：`mcp_config_flexible.json`
 ```json
 {
   "mcpServers": {
     "chatExcel": {
       "command": "python3",
       "args": ["server.py"],
-      "cwd": "/path/to/chatExcel-mcp",
+      "cwd": "/Users/wangdada/Downloads/mcp/chatExcel-mcp",
       "env": {
-        "PATH": "/path/to/venv/bin:/usr/local/bin:/usr/bin:/bin",
-        "VIRTUAL_ENV": "/path/to/venv",
-        "PYTHONPATH": "/path/to/chatExcel-mcp"
+        "PATH": "/Users/wangdada/Downloads/mcp/chatExcel-mcp/venv/bin:/usr/local/bin:/usr/bin:/bin",
+        "VIRTUAL_ENV": "/Users/wangdada/Downloads/mcp/chatExcel-mcp/venv",
+        "PYTHONPATH": "/Users/wangdada/Downloads/mcp/chatExcel-mcp"
       }
     }
   }
 }
 ```
 
-### 测试配置
-```bash
-cd /path/to/chatExcel-mcp
+#### 2. 绝对路径配置（兼容性最好）
+文件：`mcp_config_absolute.json`
+```json
+{
+  "mcpServers": {
+    "chatExcel": {
+      "command": "/Users/wangdada/Downloads/mcp/chatExcel-mcp/venv/bin/python",
+      "args": [
+        "/Users/wangdada/Downloads/mcp/chatExcel-mcp/server.py"
+      ]
+    }
+  }
+}
+```
+
+#### 3. 相对路径配置
+文件：`mcp_config_relative.json`
+```json
+{
+  "mcpServers": {
+    "chatExcel": {
+      "command": "./venv/bin/python",
+      "args": ["./server.py"],
+      "cwd": "/Users/wangdada/Downloads/mcp/chatExcel-mcp"
+    }
+  }
+}
+```
+
+### 方案2：修复原配置
+
+将你的原配置修改为：
+```json
+{
+  "mcpServers": {
+    "chatExcel": {
+      "command": "/Users/wangdada/Downloads/mcp/chatExcel-mcp/venv/bin/python3.11",
+      "args": [
+        "/Users/wangdada/Downloads/mcp/chatExcel-mcp/server.py"
+      ]
+    }
+  }
+}
+```
+
+**关键修改**：
+- 移除了错误的 `chatExcel-mcp-server/` 路径
+- 使用虚拟环境中的Python解释器
+- 指向正确的 `server.py` 文件位置
+
+## 使用工具
+
+### 1. 自动诊断工具
+```bash
+python3 diagnose_mcp_setup.py
+```
+这个工具会：
+- 检查所有必要文件是否存在
+- 验证Python环境和MCP包
+- 生成推荐的配置
+- 提供修复建议
+
+### 2. 配置生成工具
+```bash
+python3 generate_mcp_config.py
+```
+这个工具会自动生成三种不同类型的配置文件。
+
+### 3. 服务器启动脚本
+```bash
+./start_mcp_server.sh
+```
+这个脚本会：
+- 自动检测项目路径
+- 激活虚拟环境
+- 检查依赖
+- 启动MCP服务器
+
+## 测试配置
+
+### 1. 测试服务器启动
+```bash
+cd /Users/wangdada/Downloads/mcp/chatExcel-mcp
 source venv/bin/activate
 python server.py
+```
+
+### 2. 检查MCP包
+```bash
+source venv/bin/activate
 python -c "import mcp; print('MCP包正常')"
 ```
 
-## 📚 API功能
-
-### 数据元数据读取
-- **`read_metadata`**: CSV 元数据读取  
-- **`read_excel_metadata`**: Excel 元数据读取，支持复杂参数  
-
-### 代码执行
-- **`run_code`**: CSV 数据处理代码执行  
-- **`run_excel_code`**: Excel 数据处理代码执行  
-
-### 图表生成
-- **`bar_chart_to_html`**: 交互式柱状图  
-- **`pie_chart_to_html`**: 交互式饼图  
-- **`line_chart_to_html`**: 交互式折线图  
-
-### 数据质量验证
-- **`validate_data_quality`**: 数据质量分析与建议  
-- **`comprehensive_data_verification_tool`**: 综合数据验证  
-- **`batch_data_verification_tool`**: 批量数据验证  
+### 3. 验证配置文件
+```bash
+python3 -c "import json; print(json.load(open('mcp_config_flexible.json')))"
+```
+
+## 常见问题解决
+
+### 问题1：虚拟环境不存在
+```bash
+cd /Users/wangdada/Downloads/mcp/chatExcel-mcp
+python3.11 -m venv venv
+source venv/bin/activate
+pip install -r requirements.txt
+```
+
+### 问题2：MCP包未安装
+```bash
+source venv/bin/activate
+pip install mcp
+```
+
+### 问题3：权限问题
+```bash
+chmod +x start_mcp_server.sh
+chmod +x generate_mcp_config.py
+chmod +x diagnose_mcp_setup.py
+```
+
+### 问题4：路径包含空格或特殊字符
+确保所有路径都用引号包围，或者移动项目到不包含空格的路径。
+
+## 推荐使用流程
+
+1. **运行诊断**：
+   ```bash
+   python3 diagnose_mcp_setup.py
+   ```
+
+2. **选择配置**：
+   - 优先使用 `mcp_config_flexible.json`
+   - 如果有问题，尝试 `mcp_config_absolute.json`
+
+3. **测试启动**：
+   ```bash
+   ./start_mcp_server.sh
+   ```
+
+4. **应用配置**：
+   将选定的配置内容复制到你的MCP客户端配置文件中
+
+## 配置文件位置
+
+根据你使用的MCP客户端，配置文件可能位于：
+- Claude Desktop: `~/Library/Application Support/Claude/claude_desktop_config.json`
+- 其他客户端：查看相应文档
+
+## 技术说明
+
+### 路径解析优先级
+1. **绝对路径**：最可靠，但不够灵活
+2. **相对路径 + cwd**：灵活且可靠
+3. **环境变量**：最灵活，适合不同环境
+
+### 环境变量说明
+- `PATH`：确保找到正确的Python解释器
+- `VIRTUAL_ENV`：指定虚拟环境路径
+- `PYTHONPATH`：确保Python能找到项目模块
+
+## 故障排除
+
+如果配置仍然不工作：
+
+1. 检查文件权限
+2. 确认虚拟环境激活
+3. 验证Python版本兼容性
+4. 查看MCP客户端日志
+5. 使用诊断工具获取详细信息
+
+需要帮助时，请提供：
+- 使用的配置内容
+- 错误信息
+- 诊断工具输出
+- 操作系统和Python版本
+
+---
+## PANDAS_FIX_GUIDE.md
+
+# pandas NameError 问题解决方案
+
+## 问题描述
+在使用 `run_excel_code` 工具时可能遇到 `NameError: name 'pd' is not defined` 错误。
+
+## 解决方案
+
+### 1. 应用修复补丁
+```bash
+python3 pandas_fix_patch.py
+```
+
+### 2. 重启 MCP 服务器
+```bash
+python3 server.py
+```
+
+### 3. 使用增强的错误处理
+修复后的 `run_excel_code` 工具包含：
+- 增强的 pandas/numpy 导入机制
+- 更详细的错误信息和建议
+- 安全的执行环境
+- 自动重试机制
+
+### 4. 最佳实践
+
+#### 推荐的代码写法：
+```python
+# 基本操作
+print(f"数据形状: {df.shape}")
+print(f"列名: {list(df.columns)}")
+
+# 数据处理
+result = df.groupby('列名').sum()
+```
+
+#### 如果仍然遇到问题，可以显式导入：
+```python
+import pandas as pd
+import numpy as np
+
+# 然后进行操作
+result = df.describe()
+```
+
+### 5. 故障排除
+
+如果问题仍然存在：
+
+1. **检查环境**：
+   ```bash
+   python3 enhanced_run_excel_code.py
+   ```
+
+2. **检查依赖**：
+   ```bash
+   pip install pandas numpy openpyxl xlrd
+   ```
+
+3. **重新安装依赖**：
+   ```bash
+   pip uninstall pandas numpy
+   pip install pandas numpy
+   ```
+
+4. **检查虚拟环境**：
+   确保在正确的虚拟环境中运行
+
+### 6. 错误信息解读
+
+- `NameError: name 'pd' is not defined`：pandas 导入失败
+- `NameError: name 'np' is not defined`：numpy 导入失败
+- `NameError: name 'df' is not defined`：DataFrame 加载失败
+
+每种错误都会提供具体的解决建议。
+
+### 7. 联系支持
+
+如果问题仍然无法解决，请提供：
+- 错误的完整信息
+- 使用的代码
+- 环境诊断结果
+
+---
+
+# chatExcel - Excel智能处理与数据分析MCP服务器
+
+[![Python Version](https://img.shields.io/badge/python-3.11+-blue.svg)](https://python.org)
+[![MCP Protocol](https://img.shields.io/badge/MCP-2024--11--05-green.svg)](https://modelcontextprotocol.io)
+[![License](https://img.shields.io/badge/license-MIT-blue.svg)](LICENSE)
+[![NumPy](https://img.shields.io/badge/NumPy-1.26.4-orange.svg)](https://numpy.org)
+[![Pandas](https://img.shields.io/badge/Pandas-2.3.0-blue.svg)](https://pandas.pydata.org)
+[![Plotly](https://img.shields.io/badge/Plotly-5.17.0-red.svg)](https://plotly.com)
+[![功能验证](https://img.shields.io/badge/功能验证-通过-green.svg)](#功能验证)
+
+chatExcel - 基于模型上下文协议（MCP）的Excel智能处理与数据分析服务器，专为Excel文件智能解析、数据处理、代码执行以及交互式图表生成而设计。支持复杂Excel格式处理、智能参数推荐、代码模板生成和高级数据可视化。
+
+**🎉 最新更新 (2025-01-27)**: 
+- ✅ NumPy和Pandas功能完备性验证通过
+- ✅ Plotly交互式图表库集成完成
+- ✅ Excel智能处理功能全面优化
+- ✅ 增强多级列头检测系统已修复并正常运行
+- ✅ 所有核心数据处理功能稳定运行
+- ✅ MCP服务器安全沙箱环境优化完成
+
+## ✨ 核心特性
+
+### 🛠️ MCP工具总览 (14个专业工具)
+
+本项目提供**14个专业MCP工具**，涵盖Excel智能处理、数据分析、代码执行和可视化的完整工作流：
+
+#### 📊 数据读取与元数据分析工具
+1. **`read_metadata`** - CSV文件元数据读取和智能分析
+   - 依赖库: `pandas`, `numpy`, `chardet`
+   - 功能: 智能编码检测、分隔符识别、数据质量预警
+
+2. **`read_excel_metadata`** - Excel文件元数据读取和智能编码检测
+   - 依赖库: `pandas`, `openpyxl`, `xlrd`, `chardet`
+   - 功能: 多工作表分析、复杂格式处理、参数推荐
+
+#### 🔧 Excel智能处理工具
+3. **`suggest_excel_read_parameters_tool`** - Excel读取参数智能推荐
+   - 依赖库: `openpyxl`, `pandas`
+   - 功能: 自动检测最佳读取参数、多级标题处理
+
+4. **`detect_excel_file_structure_tool`** - Excel文件结构检测
+   - 依赖库: `openpyxl`, `pandas`
+   - 功能: 工作表结构分析、数据区域识别
+
+5. **`create_excel_read_template_tool`** - Excel读取代码模板生成
+   - 依赖库: `pandas`, `openpyxl`
+   - 功能: 基于文件结构自动生成读取代码
+
+#### ⚡ 代码执行引擎
+6. **`run_excel_code`** - Excel代码执行引擎(支持复杂格式参数)
+   - 依赖库: `pandas`, `numpy`, `openpyxl`, `xlrd`
+   - 功能: 安全沙箱执行、智能参数检测、错误诊断
+
+7. **`run_code`** - CSV代码执行引擎(安全沙箱环境)
+   - 依赖库: `pandas`, `numpy`
+   - 功能: 代码安全检查、结果格式化、性能优化
+
+#### 📈 交互式图表生成工具
+8. **`bar_chart_to_html`** - 交互式柱状图生成(Chart.js)
+   - 依赖库: `plotly` (Chart.js模板)
+   - 功能: 动态柱状图、自定义样式、HTML输出
+
+9. **`pie_chart_to_html`** - 交互式饼图生成(Chart.js)
+   - 依赖库: `plotly` (Chart.js模板)
+   - 功能: 动态饼图、颜色配置、数据标签
+
+10. **`line_chart_to_html`** - 交互式折线图生成(Chart.js)
+    - 依赖库: `plotly` (Chart.js模板)
+    - 功能: 多数据集支持、趋势分析、交互式缩放
+
+#### 🔍 数据质量与验证工具
+11. **`verify_data_integrity`** - 数据完整性验证和比对核准
+    - 依赖库: `pandas`, `numpy`, `scipy`
+    - 功能: 数据一致性检查、文件比较、完整性报告
+
+12. **`validate_data_quality`** - 数据质量验证和改进建议
+    - 依赖库: `pandas`, `numpy`
+    - 功能: 质量评分、缺失值分析、优化建议
+
+13. **`comprehensive_data_verification_tool`** - 综合数据验证和核准
+    - 依赖库: `pandas`, `numpy`, `scipy`, `chardet`
+    - 功能: 多层次验证、异常检测、质量报告生成
+
+14. **`batch_data_verification_tool`** - 批量数据验证工具
+    - 依赖库: `pandas`, `numpy`, `scipy`
+    - 功能: 批量文件处理、质量排名、批量建议
+
+### 📊 数据处理能力
+- **智能文件解析**: 自动检测 CSV 文件编码和分隔符
+- **Excel 智能处理**: 🆕 智能分析Excel结构，自动推荐最佳读取参数
+- **Excel 多表格支持**: 完整的 Excel 工作簿处理能力
+- **复杂格式支持**: 🆕 处理多级标题、合并单元格、不规则格式的Excel文件
+- **代码模板生成**: 🆕 基于文件结构自动生成Excel读取代码
+- **元数据分析**: 快速获取数据结构、类型和统计信息
+- **安全代码执行**: 沙箱环境下的数据处理代码执行
+- **大文件支持**: 最大支持 100MB 文件处理
+
+### 📈 可视化功能
+- **交互式图表**: 基于 Chart.js 的动态图表生成
+- **多种图表类型**: 柱状图、饼图、折线图
+- **HTML 输出**: 可在浏览器中直接查看的图表文件
+- **自定义样式**: 支持标题、轴标签等个性化配置
+
+### 🔒 安全特性
+- **代码沙箱**: 阻止危险操作（文件系统、系统调用等）
+- **输入验证**: 严格的参数验证和类型检查
+- **错误处理**: 详细的错误信息和解决方案建议
+- **资源限制**: 文件大小和处理时间限制
+
+### 🚀 性能优化
+- **Python 3.11**: 利用最新 Python 版本的性能提升
+- **异步处理**: 支持并发请求处理
+- **内存优化**: 智能内存管理和垃圾回收
+- **缓存机制**: 元数据缓存提升响应速度
+
+## 📋 系统要求
+
+- **Python**: 3.11 或更高版本
+- **操作系统**: macOS, Linux, Windows
+- **内存**: 建议 4GB 以上
+- **存储**: 至少 500MB 可用空间
+
+## 🛠️ 安装部署
+
+### 环境要求
+
+- **Python**: 3.11 或更高版本
+- **操作系统**: macOS, Linux, Windows
+- **内存**: 建议 4GB 以上
+- **存储**: 至少 500MB 可用空间
+
+### 快速安装
+
+#### 方式一：使用 uvx（推荐）
+
+```bash
+# 1. 克隆项目到本地
+git clone <repository-url>
+cd chatExcel-mcp
+
+# 2. 使用 uvx 创建虚拟环境
+uvx --python 3.11 venv venv
+source venv/bin/activate  # macOS/Linux
+# 或 Windows: venv\Scripts\activate
+
+# 3. 安装项目依赖
+pip install -r requirements.txt
+
+# 4. 运行健康检查
+python scripts/health_check.py
+
+# 5. 启动MCP服务器
+python server.py
+```
+
+#### 方式二：传统方式
+
+```bash
+# 1. 克隆项目到本地
+git clone <repository-url>
+cd chatExcel-mcp
+
+# 2. 创建Python 3.11虚拟环境
+python3.11 -m venv venv
+
+# 3. 激活虚拟环境
+source venv/bin/activate  # macOS/Linux
+# 或 Windows: venv\Scripts\activate
+
+# 4. 升级pip到最新版本
+pip install --upgrade pip
+
+# 5. 安装项目依赖
+pip install -r requirements.txt
+
+# 6. 运行健康检查
+python scripts/health_check.py
+
+# 7. 启动MCP服务器
+python server.py
+```
+
+### 详细安装步骤
+
+#### 步骤1: 环境准备
+
+**macOS用户**:
+```bash
+# 安装Python 3.11（如果未安装）
+brew install python@3.11
+
+# 验证Python版本
+python3.11 --version
+```
+
+**Linux用户**:
+```bash
+# Ubuntu/Debian
+sudo apt update
+sudo apt install python3.11 python3.11-venv python3.11-dev
+
+# CentOS/RHEL
+sudo yum install python3.11 python3.11-venv
+```
+
+**Windows用户**:
+- 从 [Python官网](https://www.python.org/downloads/) 下载并安装Python 3.11+
+- 确保在安装时勾选"Add Python to PATH"
+
+#### 步骤2: 项目设置
+
+```bash
+# 克隆项目
+git clone <repository-url>
+cd chatExcel-mcp
+
+# 创建虚拟环境
+python3.11 -m venv venv
+
+# 激活虚拟环境
+# macOS/Linux:
+source venv/bin/activate
+# Windows:
+venv\Scripts\activate
+
+# 验证虚拟环境
+which python  # 应该显示venv路径
+python --version  # 应该显示Python 3.11.x
+```
+
+#### 步骤3: 依赖安装
+
+```bash
+# 升级pip
+pip install --upgrade pip
+
+# 安装核心依赖
+pip install -r requirements.txt
+
+# 验证关键依赖
+python -c "import fastmcp; print('FastMCP安装成功')"
+python -c "import pandas as pd; print(f'Pandas {pd.__version__} 安装成功')"
+python -c "import numpy as np; print(f'NumPy {np.__version__} 安装成功')"
+python -c "import plotly; print(f'Plotly {plotly.__version__} 安装成功')"
+python -c "import openpyxl; print('OpenPyXL安装成功')"
+```
+
+#### 步骤4: 功能验证
+
+```bash
+# 运行健康检查
+python scripts/health_check.py
+
+# 运行完整功能测试
+python test_complete_functionality.py
+
+# 测试增强多级列头检测
+python test_enhanced_multiheader.py
+
+# 验证MCP工具导入
+python -c "from server import *; print('所有MCP工具导入成功')"
+```
+
+### 使用启动脚本（推荐）
+
+```bash
+# 给启动脚本添加执行权限
+chmod +x start_py311.sh
+
+# 使用启动脚本（自动激活环境并运行健康检查）
+./start_py311.sh
+
+# 然后启动服务器
+python server.py
+```
+
+### 验证安装
+
+```bash
+# 验证核心依赖
+python -c "import pandas as pd; print(f'Pandas {pd.__version__} 安装成功')"
+python -c "import numpy as np; print(f'NumPy {np.__version__} 安装成功')"
+python -c "import plotly; print(f'Plotly {plotly.__version__} 安装成功')"
+
+# 验证Excel处理功能
+python -c "from excel_smart_tools import *; print('Excel智能工具导入成功')"
+
+# 运行功能测试
+python test_complete_functionality.py
+```
+
+### 🔧 故障排除
+
+#### 常见问题及解决方案
+
+**问题1: Python版本不兼容**
+```bash
+# 错误: Python版本低于3.11
+# 解决方案: 安装Python 3.11+
+python3.11 --version  # 验证版本
+```
+
+**问题2: 依赖安装失败**
+```bash
+# 错误: pip install失败
+# 解决方案: 升级pip并清理缓存
+pip install --upgrade pip
+pip cache purge
+pip install -r requirements.txt --no-cache-dir
+```
+
+**问题3: 模块导入错误**
+```bash
+# 错误: ModuleNotFoundError
+# 解决方案: 确认虚拟环境激活
+source venv/bin/activate  # 重新激活
+which python  # 确认使用venv中的python
+pip list  # 查看已安装包
+```
+
+**问题4: Excel文件处理错误**
+```bash
+# 错误: openpyxl或xlrd相关错误
+# 解决方案: 重新安装Excel处理库
+pip uninstall openpyxl xlrd xlsxwriter -y
+pip install openpyxl>=3.1.0 xlrd>=2.0.1 xlsxwriter>=3.1.9
+```
+
+**问题5: MCP服务器启动失败**
+```bash
+# 错误: FastMCP相关错误
+# 解决方案: 检查MCP框架安装
+pip install fastmcp>=2.5.0 mcp>=1.9.0 --upgrade
+python -c "from mcp.server.fastmcp import FastMCP; print('MCP框架正常')"
+```
+
+#### 环境诊断脚本
+
+```bash
+# 运行完整环境诊断
+python -c "
+import sys
+print(f'Python版本: {sys.version}')
+print(f'Python路径: {sys.executable}')
+
+try:
+    import pandas as pd
+    import numpy as np
+    import plotly
+    import openpyxl
+    import fastmcp
+    print('✅ 所有核心依赖正常')
+except ImportError as e:
+    print(f'❌ 依赖缺失: {e}')
+"
+```
+
+### 📋 MCP配置验证
+
+#### 验证MCP服务器功能
+
+```bash
+# 测试MCP服务器基本功能
+python test_mcp_config.py
+
+# 预期输出:
+# ✅ Plotly导入成功: 5.17.0
+# ✅ 服务器导入成功
+# 📋 MCP服务器配置示例已生成
+```
+
+#### 验证所有14个MCP工具
+
+```bash
+# 验证所有MCP工具可用性
+python -c "
+from server import (
+    read_metadata, read_excel_metadata, run_excel_code, run_code,
+    bar_chart_to_html, pie_chart_to_html, line_chart_to_html,
+    verify_data_integrity, validate_data_quality,
+    suggest_excel_read_parameters_tool, detect_excel_file_structure_tool,
+    create_excel_read_template_tool, comprehensive_data_verification_tool,
+    batch_data_verification_tool
+)
+print('✅ 所有14个MCP工具导入成功')
+"
+```
+
+#### Claude Desktop配置验证
+
+1. **检查配置文件位置**:
+   ```bash
+   # macOS
+   ls -la ~/Library/Application\ Support/Claude/claude_desktop_config.json
+   
+   # 如果文件不存在，创建目录
+   mkdir -p ~/Library/Application\ Support/Claude/
+   ```
+
+2. **验证配置格式**:
+   ```bash
+   # 验证JSON格式
+   python -c "import json; print(json.load(open('~/Library/Application Support/Claude/claude_desktop_config.json')))"
+   ```
+
+3. **测试MCP连接**:
+    ```bash
+    # 启动服务器并测试连接
+    python server.py &
+    sleep 2
+    python test_mcp_client.py
+    ```
+
+### 🚀 部署后验证
+
+#### 完整功能测试套件
+
+```bash
+# 1. 基础功能测试
+python test_complete_functionality.py
+
+# 2. Excel智能处理测试
+python test_enhanced_excel.py
+
+# 3. 多级列头检测测试
+python test_enhanced_multiheader.py
+
+# 4. 数据验证功能测试
+python test_enhanced_features.py
+
+# 5. 图表生成测试
+python test_charts.py
+
+# 6. MCP服务器配置测试
+python test_mcp_config.py
+```
+
+#### 性能基准测试
+
+```bash
+# 创建测试数据
+python create_test_excel.py
+
+# 运行性能测试
+python -c "
+import time
+from server import read_excel_metadata, run_excel_code
+
+# 测试元数据读取性能
+start = time.time()
+result = read_excel_metadata('sample_data.xlsx')
+print(f'元数据读取耗时: {time.time() - start:.2f}秒')
+
+# 测试代码执行性能
+start = time.time()
+code = 'df.describe()'
+result = run_excel_code('sample_data.xlsx', code)
+print(f'代码执行耗时: {time.time() - start:.2f}秒')
+"
+```
+
+#### 内存使用监控
+
+```bash
+# 安装内存监控工具（可选）
+pip install psutil
+
+# 监控内存使用
+python -c "
+import psutil
+import os
+from server import read_excel_metadata
+
+process = psutil.Process(os.getpid())
+print(f'启动时内存使用: {process.memory_info().rss / 1024 / 1024:.1f} MB')
+
+# 执行操作
+result = read_excel_metadata('sample_data.xlsx')
+print(f'处理后内存使用: {process.memory_info().rss / 1024 / 1024:.1f} MB')
+"
+```
+
+### 🔧 生产环境优化
+
+#### 环境变量配置
+
+```bash
+# 创建环境配置文件
+cat > .env << EOF
+# MCP服务器配置
+MCP_SERVER_HOST=localhost
+MCP_SERVER_PORT=3000
+MCP_LOG_LEVEL=INFO
+
+# 数据处理配置
+MAX_FILE_SIZE=104857600  # 100MB
+MAX_PROCESSING_TIME=300  # 5分钟
+ENABLE_CACHE=true
+
+# 安全配置
+ENABLE_SANDBOX=true
+ALLOW_FILE_OPERATIONS=false
+EOF
+```
+
+#### 日志配置
+
+```bash
+# 配置日志轮转
+cat > logging.conf << EOF
+[loggers]
+keys=root,chatexcel
+
+[handlers]
+keys=consoleHandler,fileHandler
+
+[formatters]
+keys=simpleFormatter
+
+[logger_root]
+level=INFO
+handlers=consoleHandler
+
+[logger_chatexcel]
+level=DEBUG
+handlers=consoleHandler,fileHandler
+qualname=chatexcel
+propagate=0
+
+[handler_consoleHandler]
+class=StreamHandler
+level=INFO
+formatter=simpleFormatter
+args=(sys.stdout,)
+
+[handler_fileHandler]
+class=handlers.RotatingFileHandler
+level=DEBUG
+formatter=simpleFormatter
+args=('chatExcel.log', 'a', 10485760, 5)
+
+[formatter_simpleFormatter]
+format=%(asctime)s - %(name)s - %(levelname)s - %(message)s
+EOF
+```
+
+#### 系统服务配置（Linux）
+
+```bash
+# 创建systemd服务文件
+sudo cat > /etc/systemd/system/chatexcel-mcp.service << EOF
+[Unit]
+Description=ChatExcel MCP Server
+After=network.target
+
+[Service]
+Type=simple
+User=your_username
+WorkingDirectory=/path/to/chatExcel-mcp
+Environment=PATH=/path/to/chatExcel-mcp/venv/bin
+ExecStart=/path/to/chatExcel-mcp/venv/bin/python server.py
+Restart=always
+RestartSec=10
+
+[Install]
+WantedBy=multi-user.target
+EOF
+
+# 启用并启动服务
+sudo systemctl enable chatexcel-mcp
+sudo systemctl start chatexcel-mcp
+sudo systemctl status chatexcel-mcp
+```
+
+#### Docker部署（推荐）
+
+```bash
+# 创建Dockerfile
+cat > Dockerfile << EOF
+FROM python:3.9-slim
+
+WORKDIR /app
+
+# 安装系统依赖
+RUN apt-get update && apt-get install -y \
+    gcc \
+    g++ \
+    && rm -rf /var/lib/apt/lists/*
+
+# 复制依赖文件
+COPY requirements.txt .
+
+# 安装Python依赖
+RUN pip install --no-cache-dir -r requirements.txt
+
+# 复制应用代码
+COPY . .
+
+# 创建非root用户
+RUN useradd -m -u 1000 chatexcel && chown -R chatexcel:chatexcel /app
+USER chatexcel
+
+# 暴露端口
+EXPOSE 3000
+
+# 健康检查
+HEALTHCHECK --interval=30s --timeout=10s --start-period=5s --retries=3 \
+    CMD python -c "import requests; requests.get('http://localhost:3000/health')"
+
+# 启动命令
+CMD ["python", "server.py"]
+EOF
+
+# 创建docker-compose.yml
+cat > docker-compose.yml << EOF
+version: '3.8'
+
+services:
+  chatexcel-mcp:
+    build: .
+    ports:
+      - "3000:3000"
+    environment:
+      - MCP_SERVER_HOST=0.0.0.0
+      - MCP_SERVER_PORT=3000
+      - MCP_LOG_LEVEL=INFO
+    volumes:
+      - ./data:/app/data
+      - ./logs:/app/logs
+    restart: unless-stopped
+    healthcheck:
+      test: ["CMD", "python", "-c", "import requests; requests.get('http://localhost:3000/health')"]
+      interval: 30s
+      timeout: 10s
+      retries: 3
+      start_period: 40s
+
+  # 可选：添加监控服务
+  prometheus:
+    image: prom/prometheus:latest
+    ports:
+      - "9090:9090"
+    volumes:
+      - ./monitoring/prometheus.yml:/etc/prometheus/prometheus.yml
+    command:
+      - '--config.file=/etc/prometheus/prometheus.yml'
+      - '--storage.tsdb.path=/prometheus'
+      - '--web.console.libraries=/etc/prometheus/console_libraries'
+      - '--web.console.templates=/etc/prometheus/consoles'
+
+  grafana:
+    image: grafana/grafana:latest
+    ports:
+      - "3001:3000"
+    environment:
+      - GF_SECURITY_ADMIN_PASSWORD=admin
+    volumes:
+      - grafana-storage:/var/lib/grafana
+
+volumes:
+  grafana-storage:
+EOF
+
+# 构建并启动
+docker-compose up -d
+
+# 查看日志
+docker-compose logs -f chatexcel-mcp
+
+# 停止服务
+docker-compose down
+```
+
+#### 监控和告警配置
+
+```bash
+# 创建监控目录
+mkdir -p monitoring
+
+# 创建Prometheus配置
+cat > monitoring/prometheus.yml << EOF
+global:
+  scrape_interval: 15s
+
+scrape_configs:
+  - job_name: 'chatexcel-mcp'
+    static_configs:
+      - targets: ['chatexcel-mcp:3000']
+    metrics_path: '/metrics'
+    scrape_interval: 5s
+EOF
+
+# 创建健康检查脚本
+cat > health_check.py << EOF
+#!/usr/bin/env python3
+import requests
+import sys
+import time
+
+def check_health():
+    try:
+        response = requests.get('http://localhost:3000/health', timeout=10)
+        if response.status_code == 200:
+            print("✅ ChatExcel MCP服务器运行正常")
+            return True
+        else:
+            print(f"❌ 健康检查失败: HTTP {response.status_code}")
+            return False
+    except requests.exceptions.RequestException as e:
+        print(f"❌ 连接失败: {e}")
+        return False
+
+if __name__ == "__main__":
+    if check_health():
+        sys.exit(0)
+    else:
+        sys.exit(1)
+EOF
+
+chmod +x health_check.py
+
+# 创建性能监控脚本
+cat > monitor_performance.py << EOF
+#!/usr/bin/env python3
+import psutil
+import time
+import json
+from datetime import datetime
+
+def monitor_system():
+    while True:
+        stats = {
+            'timestamp': datetime.now().isoformat(),
+            'cpu_percent': psutil.cpu_percent(interval=1),
+            'memory_percent': psutil.virtual_memory().percent,
+            'disk_usage': psutil.disk_usage('/').percent,
+            'network_io': psutil.net_io_counters()._asdict()
+        }
+        
+        print(json.dumps(stats, indent=2))
+        time.sleep(60)  # 每分钟记录一次
+
+if __name__ == "__main__":
+    monitor_system()
+EOF
+
+chmod +x monitor_performance.py
+```
+
+## 🔧 MCP 客户端配置
+
+### Claude Desktop 配置
+
+在 Claude Desktop 的配置文件中添加以下配置：
+
+**macOS 配置文件位置**: `~/Library/Application Support/Claude/claude_desktop_config.json`
+
+```json
+{
+  "mcpServers": {
+    "chatExcel": {
+      "name": "chatExcel",
+      "type": "stdio",
+      "description": "Excel智能处理与数据分析服务器",
+      "isActive": true,
+      "command": "python",
+      "args": [
+        "/Users/wangdada/Downloads/mcp/chatExcel-mcp/server.py"
+      ],
+      "env": {
+        "PYTHONPATH": "/Users/wangdada/Downloads/mcp/chatExcel-mcp",
+        "PATH": "/Users/wangdada/Downloads/mcp/chatExcel-mcp/venv/bin:/usr/local/bin:/usr/bin:/bin"
+      }
+    }
+  }
+}
+```
+
+### 配置验证
+
+```bash
+# 测试MCP服务器配置
+python test_mcp_config.py
+
+# 预期输出
+✅ Plotly导入成功: 5.17.0
+✅ 服务器导入成功
+📋 MCP服务器配置示例已生成
+```
+
+### 其他MCP客户端配置
+
+对于其他MCP客户端，请参考以下通用配置模板：
+
+```json
+{
+  "mcpServers": {
+    "chatexcel-mcp-server": {
+      "command": "python",
+      "args": ["/Users/wangdada/Downloads/mcp/chatExcel-mcp/server.py"],
+      "env": {
+        "PYTHONPATH": "/Users/wangdada/Downloads/mcp/chatExcel-mcp"
+      }
+    }
+  }
+}
+```
+
+### 配置验证
+
+```bash
+# 测试MCP服务器配置
+python test_mcp_config.py
+
+# 预期输出
+✅ Plotly导入成功: 5.17.0
+✅ 服务器导入成功
+📋 MCP服务器配置示例已生成
+```
+
+## 📚 API 功能详解
+
+### 🆕 Excel智能处理功能
+
+#### `suggest_excel_read_parameters_tool`
+智能分析Excel文件结构并推荐最佳读取参数
+
+**参数**:
+- `file_path` (string): Excel文件路径
+
+**返回**:
+```json
+{
+  "recommended_params": {
+    "skiprows": 3,
+    "header": 0,
+    "usecols": "A:E"
+  },
+  "analysis": {
+    "detected_header_row": 3,
+    "empty_rows": [0, 1, 2],
+    "data_start_row": 4
+  },
+  "warnings": ["检测到合并单元格"],
+  "tips": ["建议跳过前3行空行"]
+}
+```
+
+#### `detect_excel_file_structure_tool`
+深度分析Excel文件的详细结构信息
+
+**参数**:
+- `file_path` (string): Excel文件路径
+
+**返回**:
+```json
+{
+  "sheets": [
+    {
+      "name": "Sheet1",
+      "max_row": 100,
+      "max_column": 10,
+      "merged_cells": [["A1:C1"]],
+      "data_range": "A4:J100"
+    }
+  ],
+  "file_info": {
+    "size": 51200,
+    "sheet_count": 3
+  }
+}
+```
+
+### 配置验证
+
+```bash
+# 测试MCP服务器配置
+python test_mcp_config.py
+
+# 预期输出
+✅ Plotly导入成功: 5.17.0
+✅ 服务器导入成功
+📋 MCP服务器配置示例已生成
+```
+
+#### `create_excel_read_template_tool` 🆕 优化版
+基于智能分析生成Excel读取代码模板，支持用户参数优先级
+
+**参数**:
+- `file_path` (string): Excel文件路径
+- `sheet_name` (string, 可选): 工作表名称
+- `skiprows` (int, 可选): 跳过行数（用户指定优先）
+- `header` (int, 可选): 标题行位置（用户指定优先）
+- `usecols` (string, 可选): 使用的列范围（用户指定优先）
+
+**功能特性**:
+- **智能参数融合**: 结合智能推荐参数和用户自定义参数
+- **用户参数优先**: 用户提供的参数将覆盖智能推荐的参数
+- **完整参数传递**: 确保所有参数正确传递到生成的代码中
+- **参数验证**: 自动验证参数的有效性和兼容性
+
+**返回**:
+```json
+{
+  "status": "SUCCESS",
+  "template_code": "import pandas as pd\n\ndf = pd.read_excel('file.xlsx', sheet_name='Sheet1', skiprows=3, header=0, usecols='A:E')\nprint(df.head())",
+  "explanation": "代码说明和使用提示",
+  "recommended_params": {
+    "sheet_name": "Sheet1",
+    "skiprows": 3,
+    "header": 0,
+    "usecols": "A:E"
+  },
+  "user_overrides": {
+    "skiprows": "用户指定: 3",
+    "header": "用户指定: 0"
+  }
+}
+```
+
+### 配置验证
+
+```bash
+# 测试MCP服务器配置
+python test_mcp_config.py
+
+# 预期输出
+✅ Plotly导入成功: 5.17.0
+✅ 服务器导入成功
+📋 MCP服务器配置示例已生成
+```
+
+### 1. 数据元数据读取
+
+#### `read_metadata`
+读取 CSV 文件的元数据信息
+
+**参数**:
+- `file_path` (string): CSV 文件路径
+
+**返回**:
+```json
+{
+  "status": "SUCCESS",
+  "columns": [
+    {
+      "name": "column_name",
+      "type": "data_type",
+      "sample": "sample_value",
+      "statistics": {...}
+    }
+  ],
+  "file_info": {
+    "size": 1024,
+    "encoding": "utf-8",
+    "delimiter": ",",
+    "row_count": 1000
+  }
+}
+```
+
+### 配置验证
+
+```bash
+# 测试MCP服务器配置
+python test_mcp_config.py
+
+# 预期输出
+✅ Plotly导入成功: 5.17.0
+✅ 服务器导入成功
+📋 MCP服务器配置示例已生成
+```
+
+#### `read_excel_metadata` 🆕 增强版
+读取 Excel 文件的元数据信息（支持复杂读取参数）
+
+**参数**:
+- `file_path` (string): Excel 文件路径
+- `sheet_name` (string, 可选): 🆕 工作表名称
+- `skiprows` (int, 可选): 🆕 跳过的行数
+- `header` (int, 可选): 🆕 标题行位置
+- `usecols` (string, 可选): 🆕 使用的列范围
+
+**返回**:
+```json
+{
+  "status": "SUCCESS",
+  "sheets": ["Sheet1", "Sheet2"],
+  "columns_metadata": [
+    {
+      "name": "column_name",
+      "type": "data_type",
+      "sample": "sample_value",
+      "statistics": {...}
+    }
+  ],
+  "file_info": {
+    "size": 51200,
+    "encoding": "utf-8",
+    "sheet_count": 2
+  },
+  "read_params": {
+    "skiprows": 3,
+    "header": 0,
+    "usecols": "A:E"
+  }
+}
+```
+
+### 配置验证
+
+```bash
+# 测试MCP服务器配置
+python test_mcp_config.py
+
+# 预期输出
+✅ Plotly导入成功: 5.17.0
+✅ 服务器导入成功
+📋 MCP服务器配置示例已生成
+```
+
+### 2. 代码执行
+
+#### `run_code`
+在 CSV 数据上执行数据处理代码
+
+**参数**:
+- `code` (string): 要执行的数据处理代码
+- `file_path` (string): CSV 文件路径
+
+**示例**:
+```json
+{
+  "code": "df.groupby('category').agg({'sales': 'sum', 'quantity': 'mean'})",
+  "file_path": "/path/to/data.csv"
+}
+```
+
+#### `run_excel_code` 🆕 增强版
+在 Excel 数据上执行数据处理代码（支持复杂读取参数）
+
+**参数**:
+- `code` (string): 要执行的数据处理代码
+- `file_path` (string): Excel 文件路径
+- `sheet_name` (string, 可选): 工作表名称
+- `skiprows` (int, 可选): 🆕 跳过的行数
+- `header` (int, 可选): 🆕 标题行位置
+- `usecols` (string, 可选): 🆕 使用的列范围
+
+**示例**:
+```json
+{
+  "code": "df.groupby('category').agg({'sales': 'sum', 'quantity': 'mean'})",
+  "file_path": "/path/to/complex_excel.xlsx",
+  "sheet_name": "Sales_Data",
+  "skiprows": 3,
+  "header": 0,
+  "usecols": "A:F"
+}
+```
+
+### 3. 图表生成
+
+#### `bar_chart_to_html`
+生成交互式柱状图
+
+**参数**:
+- `categories` (array): X轴分类标签
+- `values` (array): Y轴数值
+- `title` (string, 可选): 图表标题
+
+**示例**:
+```json
+{
+  "categories": ["Q1", "Q2", "Q3", "Q4"],
+  "values": [120000, 150000, 180000, 200000],
+  "title": "季度销售额"
+}
+```
+
+#### `pie_chart_to_html`
+生成交互式饼图
+
+**参数**:
+- `labels` (array): 扇形标签
+- `values` (array): 扇形数值
+- `title` (string, 可选): 图表标题
+
+#### `line_chart_to_html`
+生成交互式折线图
+
+**参数**:
+- `labels` (array): X轴标签
+- `datasets` (array): 数据集列表
+- `title` (string, 可选): 图表标题
+
+**数据集格式**:
+```json
+{
+  "label": "数据系列名称",
+  "data": [10, 20, 30, 40]
+}
+```
+
+### 4. 数据质量验证
+
+#### `validate_data_quality`
+分析数据质量并提供改进建议
+
+**参数**:
+- `file_path` (string): 数据文件路径
+
+**返回**:
+```json
+{
+  "status": "SUCCESS",
+  "missing_data": {...},
+  "duplicates": {...},
+  "data_types": {...},
+  "recommendations": [...]
+}
+```
+
+## 🎯 使用场景
+
+### 🆕 Excel智能处理场景
+```
+用户: "这个Excel文件格式很复杂，有很多空行和合并单元格，怎么读取？"
+→ 调用 suggest_excel_read_parameters_tool 智能分析并推荐参数
+→ 调用 create_excel_read_template_tool 生成标准读取代码
+```
+
+```
+用户: "分析这个Excel文件的结构，看看有哪些工作表和数据范围"
+→ 调用 detect_excel_file_structure_tool 获取详细结构信息
+```
+
+```
+用户: "读取Excel文件，但要跳过前3行，只要A到E列的数据"
+→ 调用 read_excel_metadata 使用 skiprows=3, usecols="A:E" 参数
+→ 调用 run_excel_code 执行复杂参数的数据分析
+```
+
+```
+用户: "生成读取代码，我要自定义跳过行数为1，标题行为0"
+→ 调用 create_excel_read_template_tool 传入用户参数 skiprows=1, header=0
+→ 系统智能融合用户参数和推荐参数，用户参数优先
+→ 生成包含用户指定参数的完整Excel读取代码模板
+```
+
+```
+用户: "这个Excel文件我只想要部分参数自定义，其他的用智能推荐"
+→ 调用 create_excel_read_template_tool 仅传入部分用户参数
+→ 系统自动融合：用户参数 + 智能推荐参数
+→ 确保参数传递的完整性和准确性
+```
+
+### 数据探索分析
+```
+用户: "读取 sales_data.csv 的元数据，显示列结构"
+→ 调用 read_metadata 获取数据概览
+```
+
+### 数据处理操作
+```
+用户: "按产品类别分组，计算总销售额"
+→ 调用 run_code 执行分组聚合操作
+```
+
+### 数据可视化
+```
+用户: "创建一个显示各类别销售额的柱状图"
+→ 调用 bar_chart_to_html 生成交互式图表
+```
+
+### Excel 数据处理
+```
+用户: "分析 Excel 文件中的第二个工作表"
+→ 调用 run_excel_code 指定工作表处理
+```
+
+## 🔍 项目结构
+
+```
+chatExcel/
+├── server.py              # 主服务器文件
+├── config.py              # 配置文件
+├── requirements.txt       # 依赖包列表
+├── pyproject.toml         # 项目配置
+├── start_py311.sh         # 启动脚本
+├── README.md              # 项目文档
+├── EXCEL_FEATURES.md      # 🆕 Excel智能处理功能详细文档
+├── PYTHON311_UPGRADE.md   # 升级说明
+│
+├── excel_smart_tools.py   # 🆕 Excel智能处理工具
+├── excel_helper.py        # 🆕 Excel分析辅助函数
+├── demo_excel_features.py # 🆕 Excel功能演示脚本
+│
+├── scripts/               # 工具脚本
+│   ├── health_check.py    # 健康检查
+│   ├── maintenance.sh     # 维护脚本
+│   ├── update_dependencies.sh
+│   └── code_quality_check.sh
+│
+├── templates/             # HTML 模板
+│   ├── barchart_template.html
+│   ├── piechart_template.html
+│   └── linechart_template.html
+│
+├── charts/                # 生成的图表文件
+├── tests/                 # 测试文件
+│   ├── test_complete_functionality.py  # 🆕 完整功能测试
+│   ├── test_enhanced_excel.py          # 🆕 Excel增强功能测试
+│   ├── test_metadata_functions.py     # 元数据功能测试
+│   ├── test_parameter_passing.py      # 🆕 参数传递测试
+│   ├── debug_parameter_passing.py     # 🆕 参数传递调试脚本
+│   ├── test_pandas_import.py           # 🆕 Pandas导入功能测试
+│   ├── test_numpy_functionality.py    # 🆕 NumPy功能完备性测试
+│   └── test_numpy_mcp_integration.py  # 🆕 NumPy-MCP集成测试
+├── static/                # 静态资源
+└── venv/                  # Python 虚拟环境
+```
 
 ## 🧪 测试验证
 
-```bash
+### 🎯 功能验证
+
+#### NumPy 功能完备性验证 ✅
+- **版本**: NumPy 1.26.4
+- **安装状态**: 已在虚拟环境中正确安装
+- **基础功能**: 数组操作、数学运算、数据类型支持 - 全部通过
+- **高级功能**: 线性代数、随机数生成、统计分析 - 全部通过
+- **Pandas集成**: 与Pandas协同工作 - 完美兼容
+- **MCP集成**: 在MCP服务环境中稳定运行 - 验证通过
+- **性能表现**: 大数组操作和内存管理 - 符合预期
+
+#### Pandas 功能完备性验证 ✅
+- **版本**: Pandas 2.3.0
+- **安装状态**: 已在虚拟环境中正确安装
+- **核心功能**: DataFrame/Series操作、数据读写 - 全部通过
+- **Excel支持**: Excel文件读取、写入、格式处理 - 完美支持
+- **数据处理**: 清洗、转换、聚合、分析 - 功能完备
+- **可视化集成**: 与matplotlib/seaborn协同 - 无缝集成
+- **代码执行**: 在run_excel_code中稳定运行 - 验证通过
+
+### 🆕 Excel智能处理功能测试
+```bash
+# Excel智能处理完整功能测试
 python test_complete_functionality.py
+
+# Excel增强功能专项测试
 python test_enhanced_excel.py
+
+# Excel功能演示（包含所有新功能）
 python demo_excel_features.py
+
+# 🆕 参数传递功能测试
+python test_parameter_passing.py
+
+# 🆕 参数传递调试分析
+python debug_parameter_passing.py
+```
+
+### 🔬 核心依赖功能测试
+```bash
+# 🆕 Pandas导入和基础功能测试
+python test_pandas_import.py
+
+# 🆕 NumPy功能完备性测试
+python test_numpy_functionality.py
+
+# 🆕 NumPy与MCP服务集成测试
+python test_numpy_mcp_integration.py
+```
+
+### 运行测试套件
+```bash
+# 元数据功能测试
+python test_metadata_functions.py
+
+# 图表生成测试
+python test_charts.py
+
+# 行数统计测试
+python test_row_count.py
+
+# 完整测试套件
 pytest tests/
 ```
 
-## 🛡️ 安全特性
-
-- **代码沙箱**: 阻止危险操作  
-- **资源限制**: 100MB 文件大小，30秒执行超时，1GB 内存限制  
-- **输入验证**: 严格参数检查  
-
-## 🔧 故障排除
+### 健康检查
+```bash
+# 运行系统健康检查
+python scripts/health_check.py
+
+# 预期输出
+✅ Python版本: Python 3.11.3
+✅ 虚拟环境: 虚拟环境存在
+✅ 依赖包: 依赖包完整性检查通过
+✅ 文件结构: 文件结构完整
+✅ 服务器模块: 服务器模块导入成功
+✅ Excel智能工具: Excel智能处理模块正常
+🎯 总体状态: HEALTHY
+```
+
+### 🆕 Excel功能验证
+```bash
+# 验证Excel智能处理功能
+python -c "from excel_smart_tools import *; print('Excel智能工具导入成功')"
+
+# 验证Excel辅助函数
+python -c "from excel_helper import *; print('Excel辅助函数导入成功')"
+
+# 🆕 验证NumPy功能
+python -c "import numpy as np; print(f'NumPy {np.__version__} 导入成功')"
+
+# 🆕 验证Pandas功能
+python -c "import pandas as pd; print(f'Pandas {pd.__version__} 导入成功')"
+
+# 🆕 验证核心数据处理功能
+python -c "import numpy as np, pandas as pd; df = pd.DataFrame(np.random.rand(5,3)); print('NumPy+Pandas集成验证成功')"
+
+# 运行功能演示
+python demo_excel_features.py
+```
+
+## 🛡️ 安全注意事项
+
+### 代码执行限制
+以下操作被严格禁止：
+- 文件系统操作 (`os.`, `open()`)
+- 系统调用 (`sys.`, `subprocess.`)
+- 代码注入 (`exec()`, `eval()`)
+- 模块导入 (`import os`, `import sys`)
+
+### 资源限制
+- 最大文件大小: 100MB
+- 代码执行超时: 30秒
+- 内存使用限制: 1GB
+
+## 🔧 维护工具
+
+### 日常维护命令
+```bash
+# 依赖包更新
+./scripts/update_dependencies.sh
+
+# 代码质量检查
+./scripts/code_quality_check.sh
+
+# 系统维护
+./scripts/maintenance.sh
+```
+
+### 日志管理
+```bash
+# 查看服务器日志
+tail -f chatExcel.log
+
+# 查看健康检查报告
+cat health_report.json
+```
+
+## 🚀 性能优化
+
+### Python 3.11 性能提升
+- 整体性能提升: 10-60%
+- 启动时间减少: 10-20%
+- 内存使用优化: 15-25%
+- 错误追踪改进: 更清晰的错误信息
+
+### 最佳实践
+1. **虚拟环境**: 始终在虚拟环境中运行
+2. **内存管理**: 处理大文件时监控内存使用
+3. **错误处理**: 利用详细的错误信息进行调试
+4. **缓存利用**: 重复操作时利用元数据缓存
+
+## 🐛 故障排除
 
 ### 常见问题
-- **模块导入失败**: 激活虚拟环境，重新安装依赖  
-- **文件编码问题**: 清理缓存或手动指定编码  
-- **MCP服务器启动失败**: 检查路径、权限、Python版本  
-
-### 诊断工具
-```bash
-python scripts/health_check.py
-python -c "import sys, pandas, numpy, plotly; print(f'Python: {sys.version}, Pandas: {pandas.__version__}, NumPy: {numpy.__version__}, Plotly: {plotly.__version__}')"
-```
+
+#### 1. 模块导入失败
+```bash
+# 解决方案
+source venv/bin/activate
+pip install -r requirements.txt
+```
+
+#### 2. 文件编码问题
+```bash
+# 检查文件编码
+file -I your_file.csv
+# 或使用 chardet 自动检测
+```
+
+#### 3. 权限问题
+```bash
+# 添加执行权限
+chmod +x start_py311.sh
+chmod +x scripts/*.sh
+```
+
+#### 4. 端口占用
+```bash
+# 检查端口使用
+lsof -i :8000
+# 终止占用进程
+kill -9 <PID>
+```
+
+### 获取帮助
+
+如果遇到问题，请按以下步骤操作：
+
+1. 运行健康检查: `python scripts/health_check.py`
+2. 查看日志文件: `chatExcel.log`
+3. 检查依赖版本: `pip list`
+4. 验证 Python 版本: `python --version`
 
 ## 📄 许可证
 
-MIT 许可证，详见 [LICENSE](LICENSE)。
+本项目采用 MIT 许可证。详见 [LICENSE](LICENSE) 文件。
 
 ## 🤝 贡献指南
 
-1. Fork 仓库  
-2. 创建特性分支 (`git checkout -b feature/AmazingFeature`)  
-3. 提交更改 (`git commit -m 'Add some AmazingFeature'`)  
-4. 推送分支 (`git push origin feature/AmazingFeature`)  
-5. 开启 Pull Request  
->>>>>>> 435ca46e
-
-## 📚 更新日志
-
-<<<<<<< HEAD
-查看 `record.md` 文件了解详细的更新历史和问题解决记录。
-
----
-
-**开发团队**: ChatExcel MCP 开发组  
-**最后更新**: 2025年1月  
-**版本**: 2.0.0
-=======
-- 项目主页: [GitHub Repository](https://github.com/your-username/chatExcel-mcp-server)  
-- 问题反馈: [Issues](https://github.com/your-username/chatExcel-mcp-server/issues)  
-- 文档: [Wiki](https://github.com/your-username/chatExcel-mcp-server/wiki)  
+欢迎贡献代码！请遵循以下步骤：
+
+1. Fork 本仓库
+2. 创建特性分支 (`git checkout -b feature/AmazingFeature`)
+3. 提交更改 (`git commit -m 'Add some AmazingFeature'`)
+4. 推送到分支 (`git push origin feature/AmazingFeature`)
+5. 开启 Pull Request
+
+## 📞 联系方式
+
+- 项目主页: [GitHub Repository](https://github.com/your-username/chatExcel-mcp-server)
+- 问题反馈: [Issues](https://github.com/your-username/chatExcel-mcp-server/issues)
+- 文档: [Wiki](https://github.com/your-username/chatExcel-mcp-server/wiki)
 
 **chatExcel** - 智能高效的 Excel 数据处理！ 🚀
->>>>>>> 435ca46e
+
+**chatExcel** - 让Excel数据分析更智能、更高效！ 🚀